syntax = "proto3";

package bytebase.v1;

import "google/api/annotations.proto";
import "google/api/client.proto";
import "google/api/field_behavior.proto";
import "google/protobuf/duration.proto";
import "google/protobuf/empty.proto";
import "google/protobuf/field_mask.proto";
import "google/protobuf/timestamp.proto";
import "google/protobuf/wrappers.proto";
import "v1/common.proto";

option go_package = "generated-go/v1";

service DatabaseService {
  rpc GetDatabase(GetDatabaseRequest) returns (Database) {
    option (google.api.http) = {get: "/v1/{name=environments/*/instances/*/databases/*}"};
    option (google.api.method_signature) = "name";
  }

  rpc ListDatabases(ListDatabasesRequest) returns (ListDatabasesResponse) {
    option (google.api.http) = {get: "/v1/{parent=environments/*/instances/*}/databases"};
    option (google.api.method_signature) = "";
  }

  rpc UpdateDatabase(UpdateDatabaseRequest) returns (Database) {
    option (google.api.http) = {
      patch: "/v1/{database.name=environments/*/instances/*/databases/*}"
      body: "database"
    };
    option (google.api.method_signature) = "database,update_mask";
  }

  rpc BatchUpdateDatabases(BatchUpdateDatabasesRequest) returns (BatchUpdateDatabasesResponse) {
    option (google.api.http) = {
      post: "/v1/{parent=environments/*/instances/*}/databases:batchUpdate"
      body: "*"
    };
  }

  rpc GetDatabaseMetadata(GetDatabaseMetadataRequest) returns (DatabaseMetadata) {
    option (google.api.http) = {get: "/v1/{name=environments/*/instances/*/databases/*/metadata}"};
  }

  rpc GetDatabaseSchema(GetDatabaseSchemaRequest) returns (DatabaseSchema) {
    option (google.api.http) = {get: "/v1/{name=environments/*/instances/*/databases/*/schema}"};
  }

  rpc GetBackupSetting(GetBackupSettingRequest) returns (BackupSetting) {
    option (google.api.http) = {get: "/v1/{name=environments/*/instances/*/databases/*/backupSetting}"};
  }

  rpc UpdateBackupSetting(UpdateBackupSettingRequest) returns (BackupSetting) {
    option (google.api.http) = {
      patch: "/v1/{setting.name=environments/*/instances/*/databases/*/backupSetting}"
      body: "setting"
    };
  }

  rpc CreateBackup(CreateBackupRequest) returns (Backup) {
    option (google.api.http) = {
      post: "/v1/{parent=environments/*/instances/*/databases/*}/backups"
      body: "backup"
    };
  }

  rpc ListBackup(ListBackupRequest) returns (ListBackupResponse) {
    option (google.api.http) = {get: "/v1/{parent=environments/*/instances/*/databases/*}/backups"};
    option (google.api.method_signature) = "parent";
  }

  rpc ListSlowQueries(ListSlowQueriesRequest) returns (ListSlowQueriesResponse) {
    option (google.api.http) = {get: "/v1/{parent=environments/*/instances/*/databases/*}/slowQueries"};
    option (google.api.method_signature) = "parent";
  }

  rpc ListSecrets(ListSecretsRequest) returns (ListSecretsResponse) {
    option (google.api.http) = {get: "/v1/{parent=environments/*/instances/*/databases/*}/secrets"};
    option (google.api.method_signature) = "parent";
  }

  rpc UpdateSecret(UpdateSecretRequest) returns (Secret) {
    option (google.api.http) = {
      patch: "/v1/{secret.name=environments/*/instances/*/databases/*/secrets/*}";
      body: "secret";
    };
  }

  rpc DeleteSecret(DeleteSecretRequest) returns (google.protobuf.Empty) {
    option (google.api.http) = {delete: "/v1/{name=environments/*/instances/*/databases/*/secrets/*}"};
  }
<<<<<<< HEAD
  
=======

>>>>>>> 1902d19b
  rpc AdviseIndex(AdviseIndexRequest) returns (AdviseIndexResponse) {
    option (google.api.http) = {post: "/v1/{parent=environments/*/instances/*/databases/*}:adviseIndex"};
    option (google.api.method_signature) = "parent";
  }
}

message GetDatabaseRequest {
  // The name of the database to retrieve.
  // Format: environments/{environment}/instances/{instance}/databases/{database}
  string name = 1 [(google.api.field_behavior) = REQUIRED];
}

message ListDatabasesRequest {
  // The parent, which owns this collection of databases.
  // Format: environments/{environment}/instances/{instance}
  // Use "environments/-/instances/-" to list all databases from all environments.
  string parent = 1 [(google.api.field_behavior) = REQUIRED];

  // The maximum number of databases to return. The service may return fewer than
  // this value.
  // If unspecified, at most 50 databases will be returned.
  // The maximum value is 1000; values above 1000 will be coerced to 1000.
  int32 page_size = 2;

  // A page token, received from a previous `ListDatabases` call.
  // Provide this to retrieve the subsequent page.
  //
  // When paginating, all other parameters provided to `ListDatabases` must match
  // the call that provided the page token.
  string page_token = 3;

  // Filter is used to filter databases returned in the list.
  // For example, "project = projects/{project}" can be used to list databases in a project.
  string filter = 4;
}

message ListDatabasesResponse {
  // The databases from the specified request.
  repeated Database databases = 1;

  // A token, which can be sent as `page_token` to retrieve the next page.
  // If this field is omitted, there are no subsequent pages.
  string next_page_token = 2;
}

message UpdateDatabaseRequest {
  // The database to update.
  //
  // The database's `name` field is used to identify the database to update.
  // Format: environments/{environment}/instances/{instance}/databases/{database}
  Database database = 1 [(google.api.field_behavior) = REQUIRED];

  // The list of fields to update.
  google.protobuf.FieldMask update_mask = 2;
}

message BatchUpdateDatabasesRequest {
  // The parent resource shared by all databases being updated.
  // Format: environments/{environment}/instances/{instance}
  // If the operation spans parents, a dash (-) may be accepted as a wildcard.
  // We only support updating the project of databases for now.
  string parent = 1;

  // The request message specifying the resources to update.
  // A maximum of 1000 databases can be modified in a batch.
  repeated UpdateDatabaseRequest requests = 2 [(google.api.field_behavior) = REQUIRED];
}

message BatchUpdateDatabasesResponse {
  // Databases updated.
  repeated Database databases = 1;
}

message GetDatabaseMetadataRequest {
  // The name of the database to retrieve metadata.
  // Format: environments/{environment}/instances/{instance}/databases/{database}
  string name = 1 [(google.api.field_behavior) = REQUIRED];
}

message GetDatabaseSchemaRequest {
  // The name of the database to retrieve schema.
  // Format: environments/{environment}/instances/{instance}/databases/{database}
  string name = 1 [(google.api.field_behavior) = REQUIRED];
}

message GetBackupSettingRequest {
  // The name of the database to retrieve backup setting.
  // Format: environments/{environment}/instances/{instance}/databases/{database}/backupSetting
  string name = 1 [(google.api.field_behavior) = REQUIRED];
}

message UpdateBackupSettingRequest {
  // The database backup setting to update.
  BackupSetting setting = 1 [(google.api.field_behavior) = REQUIRED];
}

// CreateBackupRequest is the request message for CreateBackup.
message CreateBackupRequest {
  // The parent resource where this backup will be created.
  // Format: environments/{environment}/instances/{instance}/databases/{database}
  string parent = 1 [(google.api.field_behavior) = REQUIRED];

  Backup backup = 2 [(google.api.field_behavior) = REQUIRED];
}

// ListBackupRequest is the request message for ListBackup.
message ListBackupRequest {
  // The parent resource where this backup will be created.
  // Format: environments/{environment}/instances/{instance}/databases/{database}
  string parent = 1 [(google.api.field_behavior) = REQUIRED];

  // Not used. The maximum number of backups to return. The service may return fewer than
  // this value.
  // If unspecified, at most 50 backups will be returned.
  // The maximum value is 1000; values above 1000 will be coerced to 1000.
  int32 page_size = 2;

  // Not used. A page token, received from a previous `ListBackup` call.
  // Provide this to retrieve the subsequent page.
  //
  // When paginating, all other parameters provided to `ListBackup` must match
  // the call that provided the page token.
  string page_token = 3;
}

message ListBackupResponse {
  // The backups from the specified request.
  repeated Backup backups = 1;

  // Not used. A token, which can be sent as `page_token` to retrieve the next page.
  // If this field is omitted, there are no subsequent pages.
  string next_page_token = 2;
}

message Database {
  // The name of the database.
  // Format: environments/{environment}/instances/{instance}/databases/{database}
  // {database} is the database name in the instance.
  string name = 1;

  // The system-assigned, unique identifier for a resource.
  string uid = 2 [(google.api.field_behavior) = OUTPUT_ONLY];

  // The existence of a database on latest sync.
  State sync_state = 3 [(google.api.field_behavior) = OUTPUT_ONLY];

  // The latest synchronization time.
  google.protobuf.Timestamp successful_sync_time = 4 [(google.api.field_behavior) = OUTPUT_ONLY];

  // The project for a database.
  // Format: projects/{project}
  string project = 5;

  // The version of database schema.
  string schema_version = 6 [(google.api.field_behavior) = OUTPUT_ONLY];

  // Labels will be used for deployment and policy control.
  map<string, string> labels = 7;
}

// DatabaseMetadata is the metadata for databases.
message DatabaseMetadata {
  string name = 1;

  // The schemas is the list of schemas in a database.
  repeated SchemaMetadata schemas = 2;

  // The character_set is the character set of a database.
  string character_set = 3;

  // The collation is the collation of a database.
  string collation = 4;

  // The extensions is the list of extensions in a database.
  repeated ExtensionMetadata extensions = 5;
}

// SchemaMetadata is the metadata for schemas.
// This is the concept of schema in Postgres, but it's a no-op for MySQL.
message SchemaMetadata {
  // The name is the schema name.
  // It is an empty string for databases without such concept such as MySQL.
  string name = 1;

  // The tables is the list of tables in a schema.
  repeated TableMetadata tables = 2;

  // The views is the list of views in a schema.
  repeated ViewMetadata views = 3;

  // The functions is the list of functions in a schema.
  repeated FunctionMetadata functions = 4;
}

// TableMetadata is the metadata for tables.
message TableMetadata {
  // The name is the name of a table.
  string name = 1;

  // The columns is the ordered list of columns in a table.
  repeated ColumnMetadata columns = 2;

  // The indexes is the list of indexes in a table.
  repeated IndexMetadata indexes = 3;

  // The engine is the engine of a table.
  string engine = 4;

  // The collation is the collation of a table.
  string collation = 5;

  // The row_count is the estimated number of rows of a table.
  int64 row_count = 6;

  // The data_size is the estimated data size of a table.
  int64 data_size = 7;

  // The index_size is the estimated index size of a table.
  int64 index_size = 8;

  // The data_free is the estimated free data size of a table.
  int64 data_free = 9;

  // The create_options is the create option of a table.
  string create_options = 10;

  // The comment is the comment of a table.
  string comment = 11;

  // The foreign_keys is the list of foreign keys in a table.
  repeated ForeignKeyMetadata foreign_keys = 12;
}

// ColumnMetadata is the metadata for columns.
message ColumnMetadata {
  // The name is the name of a column.
  string name = 1;

  // The position is the position in columns.
  int32 position = 2;

  // The default is the default of a column. Use google.protobuf.StringValue to distinguish between an empty string default value or no default.
  google.protobuf.StringValue default = 3;

  // The nullable is the nullable of a column.
  bool nullable = 4;

  // The type is the type of a column.
  string type = 5;

  // The character_set is the character_set of a column.
  string character_set = 6;

  // The collation is the collation of a column.
  string collation = 7;

  // The comment is the comment of a column.
  string comment = 8;
}

// ViewMetadata is the metadata for views.
message ViewMetadata {
  // The name is the name of a view.
  string name = 1;

  // The definition is the definition of a view.
  string definition = 2;

  // The comment is the comment of a view.
  string comment = 3;

  // The dependent_columns is the list of dependent columns of a view.
  repeated DependentColumn dependent_columns = 4;
}

// DependentColumn is the metadata for dependent columns.
message DependentColumn {
  // The schema is the schema of a reference column.
  string schema = 1;

  // The table is the table of a reference column.
  string table = 2;

  // The column is the name of a reference column.
  string column = 3;
}

// FunctionMetadata is the metadata for functions.
message FunctionMetadata {
  // The name is the name of a view.
  string name = 1;

  // The definition is the definition of a view.
  string definition = 2;
}

// IndexMetadata is the metadata for indexes.
message IndexMetadata {
  // The name is the name of an index.
  string name = 1;

  // The expressions are the ordered columns or expressions of an index.
  // This could refer to a column or an expression.
  repeated string expressions = 2;

  // The type is the type of an index.
  string type = 3;

  // The unique is whether the index is unique.
  bool unique = 4;

  // The primary is whether the index is a primary key index.
  bool primary = 5;

  // The visible is whether the index is visible.
  bool visible = 6;

  // The comment is the comment of an index.
  string comment = 7;
}

// ExtensionMetadata is the metadata for extensions.
message ExtensionMetadata {
  // The name is the name of an extension.
  string name = 1;

  // The schema is the extension that is installed to. But the extension usage is not limited to the schema.
  string schema = 2;

  // The version is the version of an extension.
  string version = 3;

  // The description is the description of an extension.
  string description = 4;
}

// ForeignKeyMetadata is the metadata for foreign keys.
message ForeignKeyMetadata {
  // The name is the name of a foreign key.
  string name = 1;

  // The columns are the ordered referencing columns of a foreign key.
  repeated string columns = 2;

  // The referenced_schema is the referenced schema name of a foreign key.
  // It is an empty string for databases without such concept such as MySQL.
  string referenced_schema = 3;

  // The referenced_table is the referenced table name of a foreign key.
  string referenced_table = 4;

  // The referenced_columns are the ordered referenced columns of a foreign key.
  repeated string referenced_columns = 5;

  // The on_delete is the on delete action of a foreign key.
  string on_delete = 6;

  // The on_update is the on update action of a foreign key.
  string on_update = 7;

  // The match_type is the match type of a foreign key.
  // The match_type is the PostgreSQL specific field.
  // It's empty string for other databases.
  string match_type = 8;
}

// DatabaseMetadata is the metadata for databases.
message DatabaseSchema {
  // The schema dump from database.
  string schema = 1;
}

// BackupSetting is the setting for database backup.
message BackupSetting {
  // The name of the database backup setting.
  // Format: environments/{environment}/instances/{instance}/databases/{database}/backupSettings
  string name = 1;

  // The default maximum age of a Backup created via this BackupPlan.
  // If specified, a Backup will be automatically deleted after its age reaches.
  // If not specified, Backups created under this BackupPlan will be deleted after 7 DAYS.
  // It will be rounded up to the number of days.
  google.protobuf.Duration backup_retain_duration = 2;

  // Cron(https://wikipedia.com/wiki/cron) string that defines a repeating schedule for creating Backups.
  // Support hour of day, day of week. (UTC time)
  //
  // Default (empty): Disable automatic backup.
  string cron_schedule = 3;

  // hook_url(https://www.bytebase.com/docs/administration/webhook-integration/database-webhook) is the URL to send a notification when a backup is created.
  string hook_url = 4;
}

// The message of the backup.
message Backup {
  // The type of the backup.
  enum BackupType {
    // The type of the backup is unknown.
    BACKUP_TYPE_UNSPECIFIED = 0;

    // The backup is created by user.
    MANUAL = 1;

    // The backup is created by automatic backup.
    AUTOMATIC = 2;

    // The backup is created automatically after doing PITR.
    PITR = 3;
  }

  // The state of the backup.
  enum BackupState {
    // The state of the backup is unknown.
    BACKUP_STATE_UNSPECIFIED = 0;

    // The backup is being pending to create.
    PENDING_CREATE = 1;

    // The backup is ready to use.
    DONE = 2;

    // The backup is being deleted.
    FAILED = 3;
  }

  // The resource name of the database backup. backup-name is specified by the client.
  // Format: environments/{environment}/instances/{instance}/databases/{database}/backups/{backup-name}
  string name = 1;

  // The timestamp when the backup resource was created initally.
  google.protobuf.Timestamp create_time = 2 [(google.api.field_behavior) = OUTPUT_ONLY];

  // The timestamp when the backup resource was updated.
  google.protobuf.Timestamp update_time = 3 [(google.api.field_behavior) = OUTPUT_ONLY];

  // The state of the backup.
  BackupState state = 4 [(google.api.field_behavior) = OUTPUT_ONLY];

  // The type of the backup.
  BackupType backup_type = 5 [(google.api.field_behavior) = OUTPUT_ONLY];

  // The comment of the backup.
  string comment = 6;
}

// ListSlowQueriesRequest is the request of listing slow query.
message ListSlowQueriesRequest {
  // Format: environments/{environment}/instances/{instance}/databases/{database}
  string parent = 1 [(google.api.field_behavior) = REQUIRED];

  // The filter of the slow query log.
  // follow the [ebnf](https://en.wikipedia.org/wiki/Extended_Backus%E2%80%93Naur_form) syntax.
  // Support filter by project and start_time in SlowQueryDetails for now.
  // For example:
  // Search the slow query log of the specific project:
  //   - the specific project: project = "projects/{project}"
  // Search the slow query log that start_time after 2022-01-01T12:00:00.000Z:
  //   - start_time > "2022-01-01T12:00:00.000Z"
  //   - Should use [RFC-3339 format](https://www.rfc-editor.org/rfc/rfc3339).
  //   - Currently we only support filtering down to date granularity.
  string filter = 2;

  // The order by of the slow query log.
  // Support order by count, latest_log_time, average_query_time, maximum_query_time,
  // average_rows_sent, maximum_rows_sent, average_rows_examined, maximum_rows_examined for now.
  // For example:
  //  - order by count: order_by = "count"
  //  - order by latest_log_time desc: order_by = "latest_log_time desc"
  // Default: order by average_query_time desc.
  string order_by = 3;
}

// ListSlowQueriesResponse is the response of listing slow query.
message ListSlowQueriesResponse {
  // The slow query logs.
  repeated SlowQueryLog slow_query_logs = 1;
}

// SlowQueryLog is the slow query log.
message SlowQueryLog {
  // The resource of the slow query log.
  // The format is "environments/{environment}/instances/{instance}/databases/{database}".
  string resource = 1 [(google.api.field_behavior) = REQUIRED];

  // The project of the slow query log.
  // The format is "projects/{project}".
  string project = 2;

  // The statistics of the slow query log.
  SlowQueryStatistics statistics = 3;
}

// SlowQueryStatistics is the statistics of the slow query log.
message SlowQueryStatistics {
  // The fingerprint of the slow query log.
  string sql_fingerprint = 1;

  // The count of the slow query log.
  int64 count = 2;

  // The latest log time of the slow query log.
  google.protobuf.Timestamp latest_log_time = 3;

  // The average query time of the slow query log.
  google.protobuf.Duration average_query_time = 4;

  // The maximum query time of the slow query log.
  google.protobuf.Duration maximum_query_time = 5;

  // The average rows sent of the slow query log.
  int64 average_rows_sent = 6;

  // The maximum rows sent of the slow query log.
  int64 maximum_rows_sent = 7;

  // The average rows examined of the slow query log.
  int64 average_rows_examined = 8;

  // The maximum rows examined of the slow query log.
  int64 maximum_rows_examined = 9;

  // The percentage of the query time.
  double query_time_percent = 10;

  // The percentage of the count.
  double count_percent = 11;

  // Samples are details of the sample slow query logs with the same fingerprint.
  repeated SlowQueryDetails samples = 12;
}

// SlowQueryDetails is the details of the slow query log.
message SlowQueryDetails {
  // The start time of the slow query log.
  google.protobuf.Timestamp start_time = 1;

  // The query time of the slow query log.
  google.protobuf.Duration query_time = 2;

  // The lock time of the slow query log.
  google.protobuf.Duration lock_time = 3;

  // The rows sent of the slow query log.
  int64 rows_sent = 4;

  // The rows examined of the slow query log.
  int64 rows_examined = 5;

  // The sql text of the slow query log.
  string sql_text = 6;
}

message ListSecretsRequest {
  // The parent of the secret.
  // Format: environments/{environment}/instances/{instance}/databases/{database}
  string parent = 1 [(google.api.field_behavior) = REQUIRED];

  // Not used. The maximum number of databases to return. The service may return fewer than
  // this value.
  // If unspecified, at most 50 databases will be returned.
  // The maximum value is 1000; values above 1000 will be coerced to 1000.
  int32 page_size = 2;

  // Not used. A page token, received from a previous `ListSecrets` call.
  // Provide this to retrieve the subsequent page.
  //
  // When paginating, all other parameters provided to `ListSecrets` must match
  // the call that provided the page token.
  string page_token = 3;
}

message ListSecretsResponse {
  // The list of secrets.
  repeated Secret secrets = 1;

  // Not used. A token, which can be sent as `page_token` to retrieve the next page.
  // If this field is omitted, there are no subsequent pages.
  string next_page_token = 2;
}

message UpdateSecretRequest {
  // The secret to be created or updated.
  Secret secret = 1 [(google.api.field_behavior) = REQUIRED];

  // The mask of the fields to be updated.
  google.protobuf.FieldMask update_mask = 2;

  // If true, the secret will be created if it does not exist.
  bool allow_missing = 3;
}

message DeleteSecretRequest {
  // The name of the secret to be deleted.
  // Format:
  // environments/{environment}/instances/{instance}/databases/{database}/secrets/{secret}
  string name = 1 [(google.api.field_behavior) = REQUIRED];
}

// Secret is the secret of the database now.
message Secret {
  // name is the unique name of the secret, which is specified by the client.
  // Format:
  // environments/{environment}/instances/{instance}/databases/{database}/secrets/{secret}
  string name = 1 [(google.api.field_behavior) = REQUIRED];

  // Not used. The timestamp when the secret resource was created initally.
  google.protobuf.Timestamp created_time = 2 [(google.api.field_behavior) = OUTPUT_ONLY];

  // Not used. The timestamp when the secret resource was updated.
  google.protobuf.Timestamp updated_time = 3 [(google.api.field_behavior) = OUTPUT_ONLY];

  // The value of the secret.
  string value = 4 [(google.api.field_behavior) = INPUT_ONLY];

  // The decsription of the secret.
  string description = 5;
}

// AdviseIndexRequest is the request of advising index.
message AdviseIndexRequest {
  // Format: environments/{environment}/instances/{instance}/databases/{database}
  string parent = 1 [(google.api.field_behavior) = REQUIRED];
<<<<<<< HEAD
  
=======

>>>>>>> 1902d19b
  // The statement to be advised.
  string statement = 2;
}

// AdviseIndexResponse is the response of advising index.
message AdviseIndexResponse {
  // The current index of the statement used.
  string current_index = 1;
<<<<<<< HEAD
  
  // The suggested index of the statement.
  string suggestion = 2;
  
=======

  // The suggested index of the statement.
  string suggestion = 2;

>>>>>>> 1902d19b
  // The create index statement of the suggested index.
  string create_index_statement = 3;
}<|MERGE_RESOLUTION|>--- conflicted
+++ resolved
@@ -91,11 +91,7 @@
   rpc DeleteSecret(DeleteSecretRequest) returns (google.protobuf.Empty) {
     option (google.api.http) = {delete: "/v1/{name=environments/*/instances/*/databases/*/secrets/*}"};
   }
-<<<<<<< HEAD
-  
-=======
-
->>>>>>> 1902d19b
+
   rpc AdviseIndex(AdviseIndexRequest) returns (AdviseIndexResponse) {
     option (google.api.http) = {post: "/v1/{parent=environments/*/instances/*/databases/*}:adviseIndex"};
     option (google.api.method_signature) = "parent";
@@ -719,11 +715,6 @@
 message AdviseIndexRequest {
   // Format: environments/{environment}/instances/{instance}/databases/{database}
   string parent = 1 [(google.api.field_behavior) = REQUIRED];
-<<<<<<< HEAD
-  
-=======
-
->>>>>>> 1902d19b
   // The statement to be advised.
   string statement = 2;
 }
@@ -732,17 +723,10 @@
 message AdviseIndexResponse {
   // The current index of the statement used.
   string current_index = 1;
-<<<<<<< HEAD
-  
+
   // The suggested index of the statement.
   string suggestion = 2;
-  
-=======
-
-  // The suggested index of the statement.
-  string suggestion = 2;
-
->>>>>>> 1902d19b
+
   // The create index statement of the suggested index.
   string create_index_statement = 3;
 }