- schema: |-
    create table t
      (
        `a` int NOT NULL COMMENT 'this is comment',
        `b` VARCHAR(20) NOT NULL,
        KEY `idx` (((`a` + 20))),
        UNIQUE KEY `idx2` (`a`),
        KEY `idx_length` (`b`(10)),
        PRIMARY KEY (`a`)
      ) ENGINE=InnoDB DEFAULT COLLATE=utf8mb4_bin COMMENT 'this is comment with '' escaped';
  metadata: |-
    {
      "schemas": [
        {
          "tables": [
            {
              "name": "t",
              "columns": [
                {
<<<<<<< HEAD
                  "name": "a",
                  "type": "int(11)",
                  "comment": "this is comment"
                },
                {
                  "name": "b",
                  "type": "varchar(20)"
=======
                  "name":  "a",
                  "position":  1,
                  "type":  "int(11)",
                  "comment":  "this is comment"
                },
                {
                  "name":  "b",
                  "position":  2,
                  "type":  "varchar(20)"
>>>>>>> 3ec8e2fa
                }
              ],
              "indexes": [
                {
                  "name": "idx",
                  "expressions": [
                    "((`a`+20))"
                  ],
                  "visible": true
                },
                {
                  "name": "idx2",
                  "expressions": [
                    "a"
                  ],
                  "keyLength": [
                    "-1"
                  ],
                  "unique": true,
                  "visible": true
                },
                {
                  "name": "idx_length",
                  "expressions": [
                    "b"
                  ],
                  "keyLength": [
                    "10"
                  ],
                  "visible": true
                },
                {
                  "name": "PRIMARY",
                  "expressions": [
                    "a"
                  ],
                  "unique": true,
                  "primary": true,
                  "visible": true
                }
              ],
<<<<<<< HEAD
              "comment": "this is comment with ' escaped"
=======
              "engine":  "InnoDB",
              "collation":  "utf8mb4_bin",
              "comment":  "this is comment with ' escaped"
>>>>>>> 3ec8e2fa
            }
          ]
        }
      ]
    }
- schema: |
    create table t
      (
        c int,
        a int default 1 comment 'abcdefg',
        b varchar(20) default NULL comment '',
        d varbinary(500),
        e binary(20),
        f blob,
        g tinyblob,
        h mediumblob,
        i longblob,
        j text,
        k tinytext,
        primary key (a, b),
        constraint fk1 foreign key (a) references t2 (b)
      );
    create table t2(b int NOT NULL default NULL, primary key (b));
    create table t3(a bigint NOT NULL AUTO_RANDOM, primary key (a));
    create table t4(a bigint NOT NULL AUTO_RANDOM(6), primary key (a));
    create table t5(a bigint NOT NULL /*T![auto_rand] AUTO_RANDOM(6, 54) */, primary key (a));
  metadata: |-
    {
      "schemas": [
        {
          "tables": [
            {
              "name": "t",
              "columns": [
                {
<<<<<<< HEAD
                  "name": "c",
                  "nullable": true,
                  "type": "int(11)"
                },
                {
                  "name": "a",
                  "defaultExpression": "1",
                  "nullable": true,
                  "type": "int(11)",
                  "comment": "abcdefg"
                },
                {
                  "name": "b",
                  "defaultNull": true,
                  "nullable": true,
                  "type": "varchar(20)"
                },
                {
                  "name": "d",
                  "nullable": true,
                  "type": "varbinary(500)"
                },
                {
                  "name": "e",
                  "nullable": true,
                  "type": "binary(20)"
                },
                {
                  "name": "f",
                  "nullable": true,
                  "type": "blob"
                },
                {
                  "name": "g",
                  "nullable": true,
                  "type": "tinyblob"
                },
                {
                  "name": "h",
                  "nullable": true,
                  "type": "mediumblob"
                },
                {
                  "name": "i",
                  "nullable": true,
                  "type": "longblob"
                },
                {
                  "name": "j",
                  "nullable": true,
                  "type": "text"
                },
                {
                  "name": "k",
                  "nullable": true,
                  "type": "tinytext"
=======
                  "name":  "c",
                  "position":  1,
                  "nullable":  true,
                  "type":  "int(11)"
                },
                {
                  "name":  "a",
                  "position":  2,
                  "defaultExpression":  "1",
                  "nullable":  true,
                  "type":  "int(11)",
                  "comment":  "abcdefg"
                },
                {
                  "name":  "b",
                  "position":  3,
                  "defaultNull":  true,
                  "nullable":  true,
                  "type":  "varchar(20)"
                },
                {
                  "name":  "d",
                  "position":  4,
                  "nullable":  true,
                  "type":  "varbinary(500)"
                },
                {
                  "name":  "e",
                  "position":  5,
                  "nullable":  true,
                  "type":  "binary(20)"
                },
                {
                  "name":  "f",
                  "position":  6,
                  "nullable":  true,
                  "type":  "blob"
                },
                {
                  "name":  "g",
                  "position":  7,
                  "nullable":  true,
                  "type":  "tinyblob"
                },
                {
                  "name":  "h",
                  "position":  8,
                  "nullable":  true,
                  "type":  "mediumblob"
                },
                {
                  "name":  "i",
                  "position":  9,
                  "nullable":  true,
                  "type":  "longblob"
                },
                {
                  "name":  "j",
                  "position":  10,
                  "nullable":  true,
                  "type":  "text"
                },
                {
                  "name":  "k",
                  "position":  11,
                  "nullable":  true,
                  "type":  "tinytext"
>>>>>>> 3ec8e2fa
                }
              ],
              "indexes": [
                {
                  "name": "PRIMARY",
                  "expressions": [
                    "a",
                    "b"
                  ],
                  "unique": true,
                  "primary": true,
                  "visible": true
                }
              ],
              "foreignKeys": [
                {
                  "name": "fk1",
                  "columns": [
                    "a"
                  ],
                  "referencedTable": "t2",
                  "referencedColumns": [
                    "b"
                  ]
                }
              ]
            },
            {
              "name": "t2",
              "columns": [
                {
<<<<<<< HEAD
                  "name": "b",
                  "defaultNull": true,
                  "type": "int(11)"
=======
                  "name":  "b",
                  "position":  1,
                  "defaultNull":  true,
                  "type":  "int(11)"
>>>>>>> 3ec8e2fa
                }
              ],
              "indexes": [
                {
                  "name": "PRIMARY",
                  "expressions": [
                    "b"
                  ],
                  "unique": true,
                  "primary": true,
                  "visible": true
                }
              ]
            },
            {
              "name": "t3",
              "columns": [
                {
<<<<<<< HEAD
                  "name": "a",
                  "defaultExpression": "AUTO_RANDOM",
                  "type": "bigint(20)"
=======
                  "name":  "a",
                  "position":  1,
                  "defaultExpression":  "AUTO_RANDOM",
                  "type":  "bigint(20)"
>>>>>>> 3ec8e2fa
                }
              ],
              "indexes": [
                {
                  "name": "PRIMARY",
                  "expressions": [
                    "a"
                  ],
                  "unique": true,
                  "primary": true,
                  "visible": true
                }
              ]
            },
            {
              "name": "t4",
              "columns": [
                {
<<<<<<< HEAD
                  "name": "a",
                  "defaultExpression": "AUTO_RANDOM(6)",
                  "type": "bigint(20)"
=======
                  "name":  "a",
                  "position":  1,
                  "defaultExpression":  "AUTO_RANDOM(6)",
                  "type":  "bigint(20)"
>>>>>>> 3ec8e2fa
                }
              ],
              "indexes": [
                {
                  "name": "PRIMARY",
                  "expressions": [
                    "a"
                  ],
                  "unique": true,
                  "primary": true,
                  "visible": true
                }
              ]
            },
            {
              "name": "t5",
              "columns": [
                {
<<<<<<< HEAD
                  "name": "a",
                  "defaultExpression": "AUTO_RANDOM(6, 54)",
                  "type": "bigint(20)"
=======
                  "name":  "a",
                  "position":  1,
                  "defaultExpression":  "AUTO_RANDOM(6, 54)",
                  "type":  "bigint(20)"
>>>>>>> 3ec8e2fa
                }
              ],
              "indexes": [
                {
                  "name": "PRIMARY",
                  "expressions": [
                    "a"
                  ],
                  "unique": true,
                  "primary": true,
                  "visible": true
                }
              ]
            }
          ]
        }
      ]
    }<|MERGE_RESOLUTION|>--- conflicted
+++ resolved
@@ -17,15 +17,6 @@
               "name": "t",
               "columns": [
                 {
-<<<<<<< HEAD
-                  "name": "a",
-                  "type": "int(11)",
-                  "comment": "this is comment"
-                },
-                {
-                  "name": "b",
-                  "type": "varchar(20)"
-=======
                   "name":  "a",
                   "position":  1,
                   "type":  "int(11)",
@@ -35,7 +26,6 @@
                   "name":  "b",
                   "position":  2,
                   "type":  "varchar(20)"
->>>>>>> 3ec8e2fa
                 }
               ],
               "indexes": [
@@ -77,13 +67,9 @@
                   "visible": true
                 }
               ],
-<<<<<<< HEAD
-              "comment": "this is comment with ' escaped"
-=======
               "engine":  "InnoDB",
               "collation":  "utf8mb4_bin",
               "comment":  "this is comment with ' escaped"
->>>>>>> 3ec8e2fa
             }
           ]
         }
@@ -119,64 +105,6 @@
               "name": "t",
               "columns": [
                 {
-<<<<<<< HEAD
-                  "name": "c",
-                  "nullable": true,
-                  "type": "int(11)"
-                },
-                {
-                  "name": "a",
-                  "defaultExpression": "1",
-                  "nullable": true,
-                  "type": "int(11)",
-                  "comment": "abcdefg"
-                },
-                {
-                  "name": "b",
-                  "defaultNull": true,
-                  "nullable": true,
-                  "type": "varchar(20)"
-                },
-                {
-                  "name": "d",
-                  "nullable": true,
-                  "type": "varbinary(500)"
-                },
-                {
-                  "name": "e",
-                  "nullable": true,
-                  "type": "binary(20)"
-                },
-                {
-                  "name": "f",
-                  "nullable": true,
-                  "type": "blob"
-                },
-                {
-                  "name": "g",
-                  "nullable": true,
-                  "type": "tinyblob"
-                },
-                {
-                  "name": "h",
-                  "nullable": true,
-                  "type": "mediumblob"
-                },
-                {
-                  "name": "i",
-                  "nullable": true,
-                  "type": "longblob"
-                },
-                {
-                  "name": "j",
-                  "nullable": true,
-                  "type": "text"
-                },
-                {
-                  "name": "k",
-                  "nullable": true,
-                  "type": "tinytext"
-=======
                   "name":  "c",
                   "position":  1,
                   "nullable":  true,
@@ -244,7 +172,6 @@
                   "position":  11,
                   "nullable":  true,
                   "type":  "tinytext"
->>>>>>> 3ec8e2fa
                 }
               ],
               "indexes": [
@@ -276,16 +203,10 @@
               "name": "t2",
               "columns": [
                 {
-<<<<<<< HEAD
-                  "name": "b",
-                  "defaultNull": true,
-                  "type": "int(11)"
-=======
                   "name":  "b",
                   "position":  1,
                   "defaultNull":  true,
                   "type":  "int(11)"
->>>>>>> 3ec8e2fa
                 }
               ],
               "indexes": [
@@ -304,16 +225,10 @@
               "name": "t3",
               "columns": [
                 {
-<<<<<<< HEAD
-                  "name": "a",
-                  "defaultExpression": "AUTO_RANDOM",
-                  "type": "bigint(20)"
-=======
                   "name":  "a",
                   "position":  1,
                   "defaultExpression":  "AUTO_RANDOM",
                   "type":  "bigint(20)"
->>>>>>> 3ec8e2fa
                 }
               ],
               "indexes": [
@@ -332,16 +247,10 @@
               "name": "t4",
               "columns": [
                 {
-<<<<<<< HEAD
-                  "name": "a",
-                  "defaultExpression": "AUTO_RANDOM(6)",
-                  "type": "bigint(20)"
-=======
                   "name":  "a",
                   "position":  1,
                   "defaultExpression":  "AUTO_RANDOM(6)",
                   "type":  "bigint(20)"
->>>>>>> 3ec8e2fa
                 }
               ],
               "indexes": [
@@ -360,16 +269,10 @@
               "name": "t5",
               "columns": [
                 {
-<<<<<<< HEAD
-                  "name": "a",
-                  "defaultExpression": "AUTO_RANDOM(6, 54)",
-                  "type": "bigint(20)"
-=======
                   "name":  "a",
                   "position":  1,
                   "defaultExpression":  "AUTO_RANDOM(6, 54)",
                   "type":  "bigint(20)"
->>>>>>> 3ec8e2fa
                 }
               ],
               "indexes": [
