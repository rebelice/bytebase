package server

import (
	"context"
	"encoding/json"
	"fmt"
	"net/http"
	"strings"
	"time"

	"github.com/google/jsonapi"
	"github.com/labstack/echo/v4"
	"github.com/pkg/errors"
	"go.uber.org/zap"

	"github.com/bytebase/bytebase/backend/common"
	"github.com/bytebase/bytebase/backend/common/log"
	"github.com/bytebase/bytebase/backend/component/activity"
	api "github.com/bytebase/bytebase/backend/legacyapi"
	metricAPI "github.com/bytebase/bytebase/backend/metric"
	"github.com/bytebase/bytebase/backend/plugin/advisor"
	"github.com/bytebase/bytebase/backend/plugin/db"
	"github.com/bytebase/bytebase/backend/plugin/db/util"
	"github.com/bytebase/bytebase/backend/plugin/metric"
	parser "github.com/bytebase/bytebase/backend/plugin/parser/sql"

	"github.com/bytebase/bytebase/backend/store"
)

func (s *Server) registerSQLRoutes(g *echo.Group) {
	g.POST("/sql/sync-schema", func(c echo.Context) error {
		ctx := c.Request().Context()
		sync := &api.SQLSyncSchema{}
		if err := jsonapi.UnmarshalPayload(c.Request().Body, sync); err != nil {
			return echo.NewHTTPError(http.StatusBadRequest, "Malformed sql sync schema request").SetInternal(err)
		}
		if (sync.InstanceID == nil) == (sync.DatabaseID == nil) {
			return echo.NewHTTPError(http.StatusBadRequest, "Either InstanceID or DatabaseID should be set.")
		}

		var resultSet api.SQLResultSet
		if sync.InstanceID != nil {
			instance, err := s.store.GetInstanceV2(ctx, &store.FindInstanceMessage{UID: sync.InstanceID})
			if err != nil {
				return echo.NewHTTPError(http.StatusInternalServerError, fmt.Sprintf("Failed to fetch instance ID: %d", *sync.InstanceID)).SetInternal(err)
			}
			if instance == nil {
				return echo.NewHTTPError(http.StatusNotFound, fmt.Sprintf("Instance ID not found: %d", *sync.InstanceID))
			}
			if _, err := s.SchemaSyncer.SyncInstance(ctx, instance); err != nil {
				resultSet.Error = err.Error()
			}
			// Sync all databases in the instance asynchronously.
			s.stateCfg.InstanceDatabaseSyncChan <- instance
		}
		if sync.DatabaseID != nil {
			database, err := s.store.GetDatabaseV2(ctx, &store.FindDatabaseMessage{UID: sync.DatabaseID})
			if err != nil {
				return echo.NewHTTPError(http.StatusInternalServerError, fmt.Sprintf("Failed to fetch database ID: %v", *sync.DatabaseID)).SetInternal(err)
			}
			if database == nil {
				return echo.NewHTTPError(http.StatusNotFound, fmt.Sprintf("Database ID not found: %d", *sync.DatabaseID))
			}
			if err := s.SchemaSyncer.SyncDatabaseSchema(ctx, database, true /* force */); err != nil {
				resultSet.Error = err.Error()
			}
		}

		c.Response().Header().Set(echo.HeaderContentType, echo.MIMEApplicationJSONCharsetUTF8)
		if err := jsonapi.MarshalPayload(c.Response().Writer, &resultSet); err != nil {
			return echo.NewHTTPError(http.StatusInternalServerError, "Failed to marshal sql result set response").SetInternal(err)
		}
		return nil
	})

<<<<<<< HEAD
	g.POST("/sql/execute", func(c echo.Context) error {
		ctx := c.Request().Context()
		principalID := c.Get(getPrincipalIDContextKey()).(int)
		role := c.Get(getRoleContextKey()).(api.Role)
		user, err := s.store.GetUserByID(ctx, principalID)
		if err != nil {
			return echo.NewHTTPError(http.StatusBadRequest, "Principal not found").SetInternal(err)
		}

		exec := &api.SQLExecute{}
		if err := jsonapi.UnmarshalPayload(c.Request().Body, exec); err != nil {
			return echo.NewHTTPError(http.StatusBadRequest, "Malformed sql execute request").SetInternal(err)
		}

		if exec.InstanceID == 0 {
			return echo.NewHTTPError(http.StatusBadRequest, "Malformed sql execute request, missing instanceId")
		}
		if len(exec.Statement) == 0 {
			return echo.NewHTTPError(http.StatusBadRequest, "Malformed sql execute request, missing sql statement")
		}
		if !exec.Readonly {
			return echo.NewHTTPError(http.StatusBadRequest, "Malformed sql execute request, only support readonly sql statement")
		}

		instance, err := s.store.GetInstanceV2(ctx, &store.FindInstanceMessage{UID: &exec.InstanceID})
		if err != nil {
			return echo.NewHTTPError(http.StatusInternalServerError, fmt.Sprintf("Failed to fetch instance ID: %v", exec.InstanceID)).SetInternal(err)
		}
		if instance == nil {
			return echo.NewHTTPError(http.StatusNotFound, fmt.Sprintf("Instance ID not found: %d", exec.InstanceID))
		}

		switch instance.Engine {
		case db.Postgres:
			if _, err := parser.Parse(parser.Postgres, parser.ParseContext{}, exec.Statement); err != nil {
				return echo.NewHTTPError(http.StatusBadRequest, fmt.Sprintf("Invalid sql statement: %v", err))
			}
		case db.Oracle:
			if _, err := parser.ParsePLSQL(exec.Statement); err != nil {
				return echo.NewHTTPError(http.StatusBadRequest, fmt.Sprintf("Invalid sql statement: %v", err))
			}
		case db.TiDB:
			if _, err := parser.ParseTiDB(exec.Statement, "", ""); err != nil {
				return echo.NewHTTPError(http.StatusBadRequest, fmt.Sprintf("Invalid sql statement: %v", err))
			}
		case db.MySQL, db.OceanBase:
			if _, err := parser.ParseMySQL(exec.Statement); err != nil {
				return echo.NewHTTPError(http.StatusBadRequest, fmt.Sprintf("Invalid sql statement: %v", err))
			}
		}

		if !parser.ValidateSQLForEditor(convertToParserEngine(instance.Engine), exec.Statement) {
			return echo.NewHTTPError(http.StatusBadRequest, "Malformed sql execute request, only support SELECT sql statement")
		}

		environment, err := s.store.GetEnvironmentV2(ctx, &store.FindEnvironmentMessage{ResourceID: &instance.EnvironmentID})
		if err != nil {
			return echo.NewHTTPError(http.StatusInternalServerError, fmt.Sprintf("Failed to fetch environment ID: %s", instance.EnvironmentID)).SetInternal(err)
		}
		if environment == nil {
			return echo.NewHTTPError(http.StatusNotFound, fmt.Sprintf("Environment ID not found: %s", instance.EnvironmentID))
		}

		databaseNames, err := getDatabasesFromQuery(instance.Engine, exec.DatabaseName, exec.Statement)
		if err != nil {
			return err
		}
		// Check database access rights.
		isExport := exec.ExportFormat == "CSV" || exec.ExportFormat == "JSON"
		if role != api.Owner && role != api.DBA {
			var project *store.ProjectMessage
			var databases []*store.DatabaseMessage
			for _, databaseName := range databaseNames {
				database, err := s.store.GetDatabaseV2(ctx, &store.FindDatabaseMessage{InstanceID: &instance.ResourceID, DatabaseName: &databaseName})
				if err != nil {
					if httpErr, ok := err.(*echo.HTTPError); ok && httpErr.Code == echo.ErrNotFound.Code {
						// If database not found, skip.
						continue
					}
					return err
				}
				databases = append(databases, database)
				p, err := s.store.GetProjectV2(ctx, &store.FindProjectMessage{ResourceID: &database.ProjectID})
				if err != nil {
					return err
				}
				if project == nil {
					project = p
				}
				if project.UID != p.UID {
					return echo.NewHTTPError(http.StatusBadRequest, "allow querying databases within the same project only")
				}
			}
			if project == nil {
				return echo.NewHTTPError(http.StatusBadRequest, "project not found")
			}
			projectPolicy, err := s.store.GetProjectPolicy(ctx, &store.GetProjectPolicyMessage{ProjectID: &project.ResourceID})
			if err != nil {
				return err
			}
			// TODO(d): perfect matching condition expression.
			var usedExpression string
			for _, database := range databases {
				databaseResourceURL := fmt.Sprintf("instances/%s/databases/%s", instance.ResourceID, database.DatabaseName)
				attributes := map[string]any{
					"request.time":          time.Now(),
					"resource.database":     databaseResourceURL,
					"request.statement":     base64.StdEncoding.EncodeToString([]byte(exec.Statement)),
					"request.row_limit":     exec.Limit,
					"request.export_format": exec.ExportFormat,
				}

				ok, ue, err := s.hasDatabaseAccessRights(ctx, principalID, projectPolicy, database, environment, attributes, isExport)
				if err != nil {
					return echo.NewHTTPError(http.StatusInternalServerError, fmt.Sprintf("Failed to check access control for database: %q", database.DatabaseName)).SetInternal(err)
				}
				if !ok {
					return echo.NewHTTPError(http.StatusBadRequest, fmt.Sprintf("Permission denied to access database %q", database.DatabaseName))
				}
				usedExpression = ue
			}
			if isExport {
				newPolicy := removeExportBinding(principalID, usedExpression, projectPolicy)
				if _, err := s.store.SetProjectIAMPolicy(ctx, newPolicy, api.SystemBotID, project.UID); err != nil {
					return err
				}
				// Post project IAM policy update activity.
				if _, err := s.ActivityManager.CreateActivity(ctx, &api.ActivityCreate{
					CreatorID:   api.SystemBotID,
					ContainerID: project.UID,
					Type:        api.ActivityProjectMemberCreate,
					Level:       api.ActivityInfo,
					Comment:     fmt.Sprintf("Granted %s to %s (%s).", user.Name, user.Email, api.Role(common.ProjectExporter)),
				}, &activity.Metadata{}); err != nil {
					log.Warn("Failed to create project activity", zap.Error(err))
				}
			}
		}

		var database *store.DatabaseMessage
		if exec.DatabaseName != "" {
			database, err = s.store.GetDatabaseV2(ctx, &store.FindDatabaseMessage{InstanceID: &instance.ResourceID, DatabaseName: &exec.DatabaseName})
			if err != nil {
				return err
			}
		}

		adviceLevel := advisor.Success
		adviceList := []advisor.Advice{}

		if api.IsSQLReviewSupported(instance.Engine) && exec.DatabaseName != "" && !isExport {
			// Skip SQL review for exporting data.
			dbType, err := advisorDB.ConvertToAdvisorDBType(string(instance.Engine))
			if err != nil {
				return echo.NewHTTPError(http.StatusInternalServerError, fmt.Sprintf("Failed to convert db type %v into advisor db type", instance.Engine))
			}
			dbSchema, err := s.store.GetDBSchema(ctx, database.UID)
			if err != nil {
				return err
			}
			// The schema isn't loaded yet, let's load it on-demand.
			if dbSchema == nil {
				if err := s.SchemaSyncer.SyncDatabaseSchema(ctx, database, true /* force */); err != nil {
					return err
				}
			}
			dbSchema, err = s.store.GetDBSchema(ctx, database.UID)
			if err != nil {
				return err
			}
			if dbSchema == nil {
				return errors.Errorf("database schema %v not found", database.UID)
			}

			catalog, err := s.store.NewCatalog(ctx, database.UID, instance.Engine, advisor.SyntaxModeNormal)
			if err != nil {
				return echo.NewHTTPError(http.StatusInternalServerError, "Failed to create a catalog")
			}

			driver, err := s.dbFactory.GetReadOnlyDatabaseDriver(ctx, instance, exec.DatabaseName)
			if err != nil {
				return echo.NewHTTPError(http.StatusInternalServerError, "Failed to get database driver").SetInternal(err)
			}
			defer driver.Close(ctx)
			connection := driver.GetDB()
			adviceLevel, adviceList, err = s.sqlCheck(
				ctx,
				dbType,
				dbSchema.Metadata.CharacterSet,
				dbSchema.Metadata.Collation,
				environment.UID,
				exec.Statement,
				catalog,
				connection,
			)
			if err != nil {
				return echo.NewHTTPError(http.StatusInternalServerError, "Failed to check SQL review policy").SetInternal(err)
			}

			if adviceLevel == advisor.Error {
				if err := s.createSQLEditorQueryActivity(ctx, c, api.ActivityError, exec.InstanceID, api.ActivitySQLEditorQueryPayload{
					Statement:              exec.Statement,
					DurationNs:             0,
					InstanceID:             instance.UID,
					DeprecatedInstanceName: instance.Title,
					DatabaseID:             database.UID,
					DatabaseName:           exec.DatabaseName,
					Error:                  "",
					AdviceList:             adviceList,
				}); err != nil {
					return err
				}

				resultSet := &api.SQLResultSet{
					AdviceList: adviceList,
				}

				c.Response().Header().Set(echo.HeaderContentType, echo.MIMEApplicationJSONCharsetUTF8)
				if err := jsonapi.MarshalPayload(c.Response().Writer, resultSet); err != nil {
					return echo.NewHTTPError(http.StatusInternalServerError, "Failed to marshal sql result set response").SetInternal(err)
				}
				return nil
			}
		}

		var sensitiveSchemaInfo *db.SensitiveSchemaInfo
		switch instance.Engine {
		case db.MySQL, db.TiDB, db.MariaDB, db.OceanBase:
			databaseList, err := parser.ExtractDatabaseList(parser.MySQL, exec.Statement)
			if err != nil {
				return echo.NewHTTPError(http.StatusInternalServerError, fmt.Sprintf("Failed to get database list: %s", exec.Statement)).SetInternal(err)
			}

			sensitiveSchemaInfo, err = s.getSensitiveSchemaInfo(ctx, instance, databaseList, exec.DatabaseName)
			if err != nil {
				return echo.NewHTTPError(http.StatusInternalServerError, fmt.Sprintf("Failed to get sensitive schema info: %s", exec.Statement)).SetInternal(err)
			}
		case db.Postgres:
			sensitiveSchemaInfo, err = s.getSensitiveSchemaInfo(ctx, instance, []string{exec.DatabaseName}, exec.DatabaseName)
			if err != nil {
				return echo.NewHTTPError(http.StatusInternalServerError, fmt.Sprintf("Failed to get sensitive schema info: %s", exec.Statement)).SetInternal(err)
			}
		}

		start := time.Now().UnixNano()

		singleSQLResults, queryErr := func() ([]api.SingleSQLResult, error) {
			driver, err := s.dbFactory.GetReadOnlyDatabaseDriver(ctx, instance, exec.DatabaseName)
			if err != nil {
				return nil, err
			}
			defer driver.Close(ctx)

			// TODO(p0ny): refactor
			if instance.Engine == db.MongoDB || instance.Engine == db.Spanner || instance.Engine == db.Redis {
				data, err := driver.QueryConn(ctx, nil, exec.Statement, &db.QueryContext{
					Limit:                 exec.Limit,
					ReadOnly:              true,
					CurrentDatabase:       exec.DatabaseName,
					SensitiveDataMaskType: db.SensitiveDataMaskTypeDefault,
					SensitiveSchemaInfo:   sensitiveSchemaInfo,
				})
				if err != nil {
					return nil, err
				}

				dataJSON, err := json.Marshal(data)
				if err != nil {
					return nil, err
				}
				return []api.SingleSQLResult{
					{
						Data: string(dataJSON),
					},
				}, nil
			}

			sqlDB := driver.GetDB()
			if err != nil {
				return nil, err
			}
			conn, err := sqlDB.Conn(ctx)
			if err != nil {
				return nil, err
			}
			defer conn.Close()

			var singleSQLResults []api.SingleSQLResult

			rowSet, err := driver.QueryConn(ctx, conn, exec.Statement, &db.QueryContext{
				Limit:           exec.Limit,
				ReadOnly:        true,
				CurrentDatabase: exec.DatabaseName,
				// TODO(rebelice): we cannot deal with multi-SensitiveDataMaskType now. Fix it.
				SensitiveDataMaskType: db.SensitiveDataMaskTypeDefault,
				SensitiveSchemaInfo:   sensitiveSchemaInfo,
			})
			if err != nil {
				singleSQLResults = append(singleSQLResults, api.SingleSQLResult{
					Error: err.Error(),
				})
				//nolint
				return singleSQLResults, nil
			}
			data, err := json.Marshal(rowSet)
			if err != nil {
				singleSQLResults = append(singleSQLResults, api.SingleSQLResult{
					Error: err.Error(),
				})
				//nolint
				return singleSQLResults, nil
			}
			singleSQLResults = append(singleSQLResults, api.SingleSQLResult{
				Data: string(data),
			})
			return singleSQLResults, nil
		}()

		if instance.Engine == db.Postgres {
			stmts, err := parser.Parse(parser.Postgres, parser.ParseContext{}, exec.Statement)
			if err != nil {
				return echo.NewHTTPError(http.StatusInternalServerError, fmt.Sprintf("Failed to parse: %s", exec.Statement)).SetInternal(err)
			}
			if len(stmts) != 1 {
				return echo.NewHTTPError(http.StatusInternalServerError, fmt.Sprintf("Expected one statement, but found %d, statement: %s", len(stmts), exec.Statement))
			}

			if _, ok := stmts[0].(*ast.ExplainStmt); ok {
				if len(singleSQLResults) != 1 {
					return echo.NewHTTPError(http.StatusInternalServerError, fmt.Sprintf("Expected one result, but found %d, statement: %s, consider syntax error", len(singleSQLResults), exec.Statement))
				}
				indexAdvice := checkPostgreSQLIndexHit(exec.Statement, singleSQLResults[0].Data)
				if len(indexAdvice) > 0 {
					adviceLevel = advisor.Error
					adviceList = append(adviceList, indexAdvice...)
				}
			}
		}

		if len(adviceList) == 0 {
			adviceList = append(adviceList, advisor.Advice{
				Status:  advisor.Success,
				Code:    advisor.Ok,
				Title:   "OK",
				Content: "",
			})
		}

		level := api.ActivityInfo
		errMessage := ""
		switch adviceLevel {
		case advisor.Warn:
			level = api.ActivityWarn
		case advisor.Error:
			level = api.ActivityError
		}
		if queryErr != nil {
			level = api.ActivityError
			errMessage = queryErr.Error()
		}
		var databaseID int
		if database != nil {
			databaseID = database.UID
		}
		if err := s.createSQLEditorQueryActivity(ctx, c, level, exec.InstanceID, api.ActivitySQLEditorQueryPayload{
			Statement:              exec.Statement,
			DurationNs:             time.Now().UnixNano() - start,
			InstanceID:             instance.UID,
			DeprecatedInstanceName: instance.Title,
			DatabaseID:             databaseID,
			DatabaseName:           exec.DatabaseName,
			Error:                  errMessage,
			AdviceList:             adviceList,
		}); err != nil {
			return err
		}

		resultSet := &api.SQLResultSet{
			AdviceList:          adviceList,
			SingleSQLResultList: singleSQLResults,
		}

		if queryErr != nil {
			resultSet.Error = queryErr.Error()
			if s.profile.Mode == common.ReleaseModeDev {
				log.Error("Failed to execute query",
					zap.Error(err),
					zap.String("statement", exec.Statement),
					zap.Array("advice", advisor.ZapAdviceArray(resultSet.AdviceList)),
				)
			} else {
				log.Debug("Failed to execute query",
					zap.Error(err),
					zap.String("statement", exec.Statement),
					zap.Array("advice", advisor.ZapAdviceArray(resultSet.AdviceList)),
				)
			}
		}

		s.MetricReporter.Report(ctx, &metric.Metric{
			Name:  metricAPI.SQLEditorExecutionMetricName,
			Value: 1,
			Labels: map[string]any{
				"engine":     instance.Engine,
				"readonly":   exec.Readonly,
				"admin_mode": false,
			},
		})

		c.Response().Header().Set(echo.HeaderContentType, echo.MIMEApplicationJSONCharsetUTF8)
		if err := jsonapi.MarshalPayload(c.Response().Writer, resultSet); err != nil {
			return echo.NewHTTPError(http.StatusInternalServerError, "Failed to marshal sql result set response").SetInternal(err)
		}
		return nil
	})

=======
>>>>>>> f7cf3ad8
	g.POST("/sql/execute/admin", func(c echo.Context) error {
		ctx := c.Request().Context()
		exec := &api.SQLExecute{}
		if err := jsonapi.UnmarshalPayload(c.Request().Body, exec); err != nil {
			return echo.NewHTTPError(http.StatusBadRequest, "Malformed sql execute request").SetInternal(err)
		}

		if exec.InstanceID == 0 {
			return echo.NewHTTPError(http.StatusBadRequest, "Malformed sql execute request, missing instanceId")
		}
		if len(exec.Statement) == 0 {
			return echo.NewHTTPError(http.StatusBadRequest, "Malformed sql execute request, missing sql statement")
		}
		instance, err := s.store.GetInstanceV2(ctx, &store.FindInstanceMessage{UID: &exec.InstanceID})
		if err != nil {
			return echo.NewHTTPError(http.StatusInternalServerError, fmt.Sprintf("Failed to fetch instance ID: %v", exec.InstanceID)).SetInternal(err)
		}
		if instance == nil {
			return echo.NewHTTPError(http.StatusNotFound, fmt.Sprintf("Instance ID not found: %d", exec.InstanceID))
		}
		database, err := s.store.GetDatabaseV2(ctx, &store.FindDatabaseMessage{InstanceID: &instance.ResourceID, DatabaseName: &exec.DatabaseName})
		if err != nil {
			return err
		}
		if database == nil {
			return echo.NewHTTPError(http.StatusNotFound, fmt.Sprintf("Database %q not found", exec.DatabaseName))
		}
		// Admin API always executes with read-only off.
		exec.Readonly = false
		start := time.Now().UnixNano()

		singleSQLResults, queryErr := func() ([]api.SingleSQLResult, error) {
			driver, err := s.dbFactory.GetAdminDatabaseDriver(ctx, instance, exec.DatabaseName)
			if err != nil {
				return nil, err
			}
			defer driver.Close(ctx)

			// TODO(p0ny): refactor
			if instance.Engine == db.MongoDB || instance.Engine == db.Spanner || instance.Engine == db.Redis {
				data, err := driver.QueryConn(ctx, nil, exec.Statement, &db.QueryContext{
					Limit:               exec.Limit,
					ReadOnly:            false,
					CurrentDatabase:     exec.DatabaseName,
					SensitiveSchemaInfo: nil,
				})
				if err != nil {
					return nil, err
				}

				dataJSON, err := json.Marshal(data)
				if err != nil {
					return nil, err
				}
				return []api.SingleSQLResult{
					{
						Data: string(dataJSON),
					},
				}, nil
			}

			sqlDB := driver.GetDB()
			conn, err := sqlDB.Conn(ctx)
			if err != nil {
				return nil, err
			}
			defer conn.Close()

			var singleSQLResults []api.SingleSQLResult
			// We split the query into multiple statements and execute them one by one for MySQL and PostgreSQL.
			if instance.Engine == db.MySQL || instance.Engine == db.TiDB || instance.Engine == db.MariaDB || instance.Engine == db.Postgres || instance.Engine == db.Oracle || instance.Engine == db.Redshift || instance.Engine == db.OceanBase {
				singleSQLs, err := parser.SplitMultiSQL(parser.EngineType(instance.Engine), exec.Statement)
				if err != nil {
					return nil, errors.Wrapf(err, "failed to split statements")
				}
				for _, singleSQL := range singleSQLs {
					rowSet, err := driver.QueryConn(ctx, conn, singleSQL.Text, &db.QueryContext{
						Limit:               exec.Limit,
						ReadOnly:            false,
						CurrentDatabase:     exec.DatabaseName,
						SensitiveSchemaInfo: nil,
					})
					if err != nil {
						singleSQLResults = append(singleSQLResults, api.SingleSQLResult{
							Error: err.Error(),
						})
						continue
					}
					data, err := json.Marshal(rowSet)
					if err != nil {
						singleSQLResults = append(singleSQLResults, api.SingleSQLResult{
							Error: err.Error(),
						})
						continue
					}
					singleSQLResults = append(singleSQLResults, api.SingleSQLResult{
						Data: string(data),
					})
				}
			} else {
				if err := util.ApplyMultiStatements(strings.NewReader(exec.Statement), func(statement string) error {
					rowSet, err := driver.QueryConn(ctx, conn, statement, &db.QueryContext{
						Limit:               exec.Limit,
						ReadOnly:            false,
						CurrentDatabase:     exec.DatabaseName,
						SensitiveSchemaInfo: nil,
					})
					if err != nil {
						singleSQLResults = append(singleSQLResults, api.SingleSQLResult{
							Error: err.Error(),
						})
						//nolint
						return nil
					}
					data, err := json.Marshal(rowSet)
					if err != nil {
						singleSQLResults = append(singleSQLResults, api.SingleSQLResult{
							Error: err.Error(),
						})
						//nolint
						return nil
					}
					singleSQLResults = append(singleSQLResults, api.SingleSQLResult{
						Data: string(data),
					})
					return nil
				}); err != nil {
					// It should never happen.
					return nil, err
				}
			}
			return singleSQLResults, nil
		}()

		level := api.ActivityInfo
		errMessage := ""
		if err != nil {
			level = api.ActivityError
			errMessage += err.Error()
		}
		for idx, singleSQLResult := range singleSQLResults {
			level = api.ActivityError
			if singleSQLResult.Error != "" {
				errMessage += fmt.Sprintf("\nFor query statement #%d: %s", idx+1, singleSQLResult.Error)
			}
		}
		var databaseID int
		if database != nil {
			databaseID = database.UID
		}
		if err := s.createSQLEditorQueryActivity(ctx, c, level, exec.InstanceID, api.ActivitySQLEditorQueryPayload{
			Statement:              exec.Statement,
			DurationNs:             time.Now().UnixNano() - start,
			InstanceID:             instance.UID,
			DeprecatedInstanceName: instance.Title,
			DatabaseID:             databaseID,
			DatabaseName:           exec.DatabaseName,
			Error:                  errMessage,
		}); err != nil {
			return err
		}

		resultSet := &api.SQLResultSet{
			AdviceList:          []advisor.Advice{},
			SingleSQLResultList: singleSQLResults,
		}

		if queryErr != nil {
			resultSet.Error = queryErr.Error()
			if s.profile.Mode == common.ReleaseModeDev {
				log.Error("Failed to execute query",
					zap.Error(err),
					zap.String("statement", exec.Statement),
				)
			} else {
				log.Debug("Failed to execute query",
					zap.Error(err),
					zap.String("statement", exec.Statement),
				)
			}
		}

		s.MetricReporter.Report(ctx, &metric.Metric{
			Name:  metricAPI.SQLEditorExecutionMetricName,
			Value: 1,
			Labels: map[string]any{
				"engine":     instance.Engine,
				"readonly":   exec.Readonly,
				"admin_mode": true,
			},
		})

		c.Response().Header().Set(echo.HeaderContentType, echo.MIMEApplicationJSONCharsetUTF8)
		if err := jsonapi.MarshalPayload(c.Response().Writer, resultSet); err != nil {
			return echo.NewHTTPError(http.StatusInternalServerError, "Failed to marshal sql result set response").SetInternal(err)
		}
		return nil
	})
}

func (s *Server) createSQLEditorQueryActivity(ctx context.Context, c echo.Context, level api.ActivityLevel, containerID int, payload api.ActivitySQLEditorQueryPayload) error {
	activityBytes, err := json.Marshal(payload)
	if err != nil {
		log.Warn("Failed to marshal activity after executing sql statement",
			zap.String("database_name", payload.DatabaseName),
			zap.Int("instance_id", payload.InstanceID),
			zap.String("statement", payload.Statement),
			zap.Error(err))
		return echo.NewHTTPError(http.StatusInternalServerError, "Failed to construct activity payload").SetInternal(err)
	}

	activityCreate := &api.ActivityCreate{
		CreatorID:   c.Get(getPrincipalIDContextKey()).(int),
		Type:        api.ActivitySQLEditorQuery,
		ContainerID: containerID,
		Level:       level,
		Comment: fmt.Sprintf("Executed `%q` in database %q of instance %d.",
			payload.Statement, payload.DatabaseName, payload.InstanceID),
		Payload: string(activityBytes),
	}

	if _, err = s.ActivityManager.CreateActivity(ctx, activityCreate, &activity.Metadata{}); err != nil {
		log.Warn("Failed to create activity after executing sql statement",
			zap.String("database_name", payload.DatabaseName),
			zap.Int("instance_id", payload.InstanceID),
			zap.String("statement", payload.Statement),
			zap.Error(err))
		return echo.NewHTTPError(http.StatusInternalServerError, "Failed to create activity").SetInternal(err)
	}
	return nil
}<|MERGE_RESOLUTION|>--- conflicted
+++ resolved
@@ -73,425 +73,6 @@
 		return nil
 	})
 
-<<<<<<< HEAD
-	g.POST("/sql/execute", func(c echo.Context) error {
-		ctx := c.Request().Context()
-		principalID := c.Get(getPrincipalIDContextKey()).(int)
-		role := c.Get(getRoleContextKey()).(api.Role)
-		user, err := s.store.GetUserByID(ctx, principalID)
-		if err != nil {
-			return echo.NewHTTPError(http.StatusBadRequest, "Principal not found").SetInternal(err)
-		}
-
-		exec := &api.SQLExecute{}
-		if err := jsonapi.UnmarshalPayload(c.Request().Body, exec); err != nil {
-			return echo.NewHTTPError(http.StatusBadRequest, "Malformed sql execute request").SetInternal(err)
-		}
-
-		if exec.InstanceID == 0 {
-			return echo.NewHTTPError(http.StatusBadRequest, "Malformed sql execute request, missing instanceId")
-		}
-		if len(exec.Statement) == 0 {
-			return echo.NewHTTPError(http.StatusBadRequest, "Malformed sql execute request, missing sql statement")
-		}
-		if !exec.Readonly {
-			return echo.NewHTTPError(http.StatusBadRequest, "Malformed sql execute request, only support readonly sql statement")
-		}
-
-		instance, err := s.store.GetInstanceV2(ctx, &store.FindInstanceMessage{UID: &exec.InstanceID})
-		if err != nil {
-			return echo.NewHTTPError(http.StatusInternalServerError, fmt.Sprintf("Failed to fetch instance ID: %v", exec.InstanceID)).SetInternal(err)
-		}
-		if instance == nil {
-			return echo.NewHTTPError(http.StatusNotFound, fmt.Sprintf("Instance ID not found: %d", exec.InstanceID))
-		}
-
-		switch instance.Engine {
-		case db.Postgres:
-			if _, err := parser.Parse(parser.Postgres, parser.ParseContext{}, exec.Statement); err != nil {
-				return echo.NewHTTPError(http.StatusBadRequest, fmt.Sprintf("Invalid sql statement: %v", err))
-			}
-		case db.Oracle:
-			if _, err := parser.ParsePLSQL(exec.Statement); err != nil {
-				return echo.NewHTTPError(http.StatusBadRequest, fmt.Sprintf("Invalid sql statement: %v", err))
-			}
-		case db.TiDB:
-			if _, err := parser.ParseTiDB(exec.Statement, "", ""); err != nil {
-				return echo.NewHTTPError(http.StatusBadRequest, fmt.Sprintf("Invalid sql statement: %v", err))
-			}
-		case db.MySQL, db.OceanBase:
-			if _, err := parser.ParseMySQL(exec.Statement); err != nil {
-				return echo.NewHTTPError(http.StatusBadRequest, fmt.Sprintf("Invalid sql statement: %v", err))
-			}
-		}
-
-		if !parser.ValidateSQLForEditor(convertToParserEngine(instance.Engine), exec.Statement) {
-			return echo.NewHTTPError(http.StatusBadRequest, "Malformed sql execute request, only support SELECT sql statement")
-		}
-
-		environment, err := s.store.GetEnvironmentV2(ctx, &store.FindEnvironmentMessage{ResourceID: &instance.EnvironmentID})
-		if err != nil {
-			return echo.NewHTTPError(http.StatusInternalServerError, fmt.Sprintf("Failed to fetch environment ID: %s", instance.EnvironmentID)).SetInternal(err)
-		}
-		if environment == nil {
-			return echo.NewHTTPError(http.StatusNotFound, fmt.Sprintf("Environment ID not found: %s", instance.EnvironmentID))
-		}
-
-		databaseNames, err := getDatabasesFromQuery(instance.Engine, exec.DatabaseName, exec.Statement)
-		if err != nil {
-			return err
-		}
-		// Check database access rights.
-		isExport := exec.ExportFormat == "CSV" || exec.ExportFormat == "JSON"
-		if role != api.Owner && role != api.DBA {
-			var project *store.ProjectMessage
-			var databases []*store.DatabaseMessage
-			for _, databaseName := range databaseNames {
-				database, err := s.store.GetDatabaseV2(ctx, &store.FindDatabaseMessage{InstanceID: &instance.ResourceID, DatabaseName: &databaseName})
-				if err != nil {
-					if httpErr, ok := err.(*echo.HTTPError); ok && httpErr.Code == echo.ErrNotFound.Code {
-						// If database not found, skip.
-						continue
-					}
-					return err
-				}
-				databases = append(databases, database)
-				p, err := s.store.GetProjectV2(ctx, &store.FindProjectMessage{ResourceID: &database.ProjectID})
-				if err != nil {
-					return err
-				}
-				if project == nil {
-					project = p
-				}
-				if project.UID != p.UID {
-					return echo.NewHTTPError(http.StatusBadRequest, "allow querying databases within the same project only")
-				}
-			}
-			if project == nil {
-				return echo.NewHTTPError(http.StatusBadRequest, "project not found")
-			}
-			projectPolicy, err := s.store.GetProjectPolicy(ctx, &store.GetProjectPolicyMessage{ProjectID: &project.ResourceID})
-			if err != nil {
-				return err
-			}
-			// TODO(d): perfect matching condition expression.
-			var usedExpression string
-			for _, database := range databases {
-				databaseResourceURL := fmt.Sprintf("instances/%s/databases/%s", instance.ResourceID, database.DatabaseName)
-				attributes := map[string]any{
-					"request.time":          time.Now(),
-					"resource.database":     databaseResourceURL,
-					"request.statement":     base64.StdEncoding.EncodeToString([]byte(exec.Statement)),
-					"request.row_limit":     exec.Limit,
-					"request.export_format": exec.ExportFormat,
-				}
-
-				ok, ue, err := s.hasDatabaseAccessRights(ctx, principalID, projectPolicy, database, environment, attributes, isExport)
-				if err != nil {
-					return echo.NewHTTPError(http.StatusInternalServerError, fmt.Sprintf("Failed to check access control for database: %q", database.DatabaseName)).SetInternal(err)
-				}
-				if !ok {
-					return echo.NewHTTPError(http.StatusBadRequest, fmt.Sprintf("Permission denied to access database %q", database.DatabaseName))
-				}
-				usedExpression = ue
-			}
-			if isExport {
-				newPolicy := removeExportBinding(principalID, usedExpression, projectPolicy)
-				if _, err := s.store.SetProjectIAMPolicy(ctx, newPolicy, api.SystemBotID, project.UID); err != nil {
-					return err
-				}
-				// Post project IAM policy update activity.
-				if _, err := s.ActivityManager.CreateActivity(ctx, &api.ActivityCreate{
-					CreatorID:   api.SystemBotID,
-					ContainerID: project.UID,
-					Type:        api.ActivityProjectMemberCreate,
-					Level:       api.ActivityInfo,
-					Comment:     fmt.Sprintf("Granted %s to %s (%s).", user.Name, user.Email, api.Role(common.ProjectExporter)),
-				}, &activity.Metadata{}); err != nil {
-					log.Warn("Failed to create project activity", zap.Error(err))
-				}
-			}
-		}
-
-		var database *store.DatabaseMessage
-		if exec.DatabaseName != "" {
-			database, err = s.store.GetDatabaseV2(ctx, &store.FindDatabaseMessage{InstanceID: &instance.ResourceID, DatabaseName: &exec.DatabaseName})
-			if err != nil {
-				return err
-			}
-		}
-
-		adviceLevel := advisor.Success
-		adviceList := []advisor.Advice{}
-
-		if api.IsSQLReviewSupported(instance.Engine) && exec.DatabaseName != "" && !isExport {
-			// Skip SQL review for exporting data.
-			dbType, err := advisorDB.ConvertToAdvisorDBType(string(instance.Engine))
-			if err != nil {
-				return echo.NewHTTPError(http.StatusInternalServerError, fmt.Sprintf("Failed to convert db type %v into advisor db type", instance.Engine))
-			}
-			dbSchema, err := s.store.GetDBSchema(ctx, database.UID)
-			if err != nil {
-				return err
-			}
-			// The schema isn't loaded yet, let's load it on-demand.
-			if dbSchema == nil {
-				if err := s.SchemaSyncer.SyncDatabaseSchema(ctx, database, true /* force */); err != nil {
-					return err
-				}
-			}
-			dbSchema, err = s.store.GetDBSchema(ctx, database.UID)
-			if err != nil {
-				return err
-			}
-			if dbSchema == nil {
-				return errors.Errorf("database schema %v not found", database.UID)
-			}
-
-			catalog, err := s.store.NewCatalog(ctx, database.UID, instance.Engine, advisor.SyntaxModeNormal)
-			if err != nil {
-				return echo.NewHTTPError(http.StatusInternalServerError, "Failed to create a catalog")
-			}
-
-			driver, err := s.dbFactory.GetReadOnlyDatabaseDriver(ctx, instance, exec.DatabaseName)
-			if err != nil {
-				return echo.NewHTTPError(http.StatusInternalServerError, "Failed to get database driver").SetInternal(err)
-			}
-			defer driver.Close(ctx)
-			connection := driver.GetDB()
-			adviceLevel, adviceList, err = s.sqlCheck(
-				ctx,
-				dbType,
-				dbSchema.Metadata.CharacterSet,
-				dbSchema.Metadata.Collation,
-				environment.UID,
-				exec.Statement,
-				catalog,
-				connection,
-			)
-			if err != nil {
-				return echo.NewHTTPError(http.StatusInternalServerError, "Failed to check SQL review policy").SetInternal(err)
-			}
-
-			if adviceLevel == advisor.Error {
-				if err := s.createSQLEditorQueryActivity(ctx, c, api.ActivityError, exec.InstanceID, api.ActivitySQLEditorQueryPayload{
-					Statement:              exec.Statement,
-					DurationNs:             0,
-					InstanceID:             instance.UID,
-					DeprecatedInstanceName: instance.Title,
-					DatabaseID:             database.UID,
-					DatabaseName:           exec.DatabaseName,
-					Error:                  "",
-					AdviceList:             adviceList,
-				}); err != nil {
-					return err
-				}
-
-				resultSet := &api.SQLResultSet{
-					AdviceList: adviceList,
-				}
-
-				c.Response().Header().Set(echo.HeaderContentType, echo.MIMEApplicationJSONCharsetUTF8)
-				if err := jsonapi.MarshalPayload(c.Response().Writer, resultSet); err != nil {
-					return echo.NewHTTPError(http.StatusInternalServerError, "Failed to marshal sql result set response").SetInternal(err)
-				}
-				return nil
-			}
-		}
-
-		var sensitiveSchemaInfo *db.SensitiveSchemaInfo
-		switch instance.Engine {
-		case db.MySQL, db.TiDB, db.MariaDB, db.OceanBase:
-			databaseList, err := parser.ExtractDatabaseList(parser.MySQL, exec.Statement)
-			if err != nil {
-				return echo.NewHTTPError(http.StatusInternalServerError, fmt.Sprintf("Failed to get database list: %s", exec.Statement)).SetInternal(err)
-			}
-
-			sensitiveSchemaInfo, err = s.getSensitiveSchemaInfo(ctx, instance, databaseList, exec.DatabaseName)
-			if err != nil {
-				return echo.NewHTTPError(http.StatusInternalServerError, fmt.Sprintf("Failed to get sensitive schema info: %s", exec.Statement)).SetInternal(err)
-			}
-		case db.Postgres:
-			sensitiveSchemaInfo, err = s.getSensitiveSchemaInfo(ctx, instance, []string{exec.DatabaseName}, exec.DatabaseName)
-			if err != nil {
-				return echo.NewHTTPError(http.StatusInternalServerError, fmt.Sprintf("Failed to get sensitive schema info: %s", exec.Statement)).SetInternal(err)
-			}
-		}
-
-		start := time.Now().UnixNano()
-
-		singleSQLResults, queryErr := func() ([]api.SingleSQLResult, error) {
-			driver, err := s.dbFactory.GetReadOnlyDatabaseDriver(ctx, instance, exec.DatabaseName)
-			if err != nil {
-				return nil, err
-			}
-			defer driver.Close(ctx)
-
-			// TODO(p0ny): refactor
-			if instance.Engine == db.MongoDB || instance.Engine == db.Spanner || instance.Engine == db.Redis {
-				data, err := driver.QueryConn(ctx, nil, exec.Statement, &db.QueryContext{
-					Limit:                 exec.Limit,
-					ReadOnly:              true,
-					CurrentDatabase:       exec.DatabaseName,
-					SensitiveDataMaskType: db.SensitiveDataMaskTypeDefault,
-					SensitiveSchemaInfo:   sensitiveSchemaInfo,
-				})
-				if err != nil {
-					return nil, err
-				}
-
-				dataJSON, err := json.Marshal(data)
-				if err != nil {
-					return nil, err
-				}
-				return []api.SingleSQLResult{
-					{
-						Data: string(dataJSON),
-					},
-				}, nil
-			}
-
-			sqlDB := driver.GetDB()
-			if err != nil {
-				return nil, err
-			}
-			conn, err := sqlDB.Conn(ctx)
-			if err != nil {
-				return nil, err
-			}
-			defer conn.Close()
-
-			var singleSQLResults []api.SingleSQLResult
-
-			rowSet, err := driver.QueryConn(ctx, conn, exec.Statement, &db.QueryContext{
-				Limit:           exec.Limit,
-				ReadOnly:        true,
-				CurrentDatabase: exec.DatabaseName,
-				// TODO(rebelice): we cannot deal with multi-SensitiveDataMaskType now. Fix it.
-				SensitiveDataMaskType: db.SensitiveDataMaskTypeDefault,
-				SensitiveSchemaInfo:   sensitiveSchemaInfo,
-			})
-			if err != nil {
-				singleSQLResults = append(singleSQLResults, api.SingleSQLResult{
-					Error: err.Error(),
-				})
-				//nolint
-				return singleSQLResults, nil
-			}
-			data, err := json.Marshal(rowSet)
-			if err != nil {
-				singleSQLResults = append(singleSQLResults, api.SingleSQLResult{
-					Error: err.Error(),
-				})
-				//nolint
-				return singleSQLResults, nil
-			}
-			singleSQLResults = append(singleSQLResults, api.SingleSQLResult{
-				Data: string(data),
-			})
-			return singleSQLResults, nil
-		}()
-
-		if instance.Engine == db.Postgres {
-			stmts, err := parser.Parse(parser.Postgres, parser.ParseContext{}, exec.Statement)
-			if err != nil {
-				return echo.NewHTTPError(http.StatusInternalServerError, fmt.Sprintf("Failed to parse: %s", exec.Statement)).SetInternal(err)
-			}
-			if len(stmts) != 1 {
-				return echo.NewHTTPError(http.StatusInternalServerError, fmt.Sprintf("Expected one statement, but found %d, statement: %s", len(stmts), exec.Statement))
-			}
-
-			if _, ok := stmts[0].(*ast.ExplainStmt); ok {
-				if len(singleSQLResults) != 1 {
-					return echo.NewHTTPError(http.StatusInternalServerError, fmt.Sprintf("Expected one result, but found %d, statement: %s, consider syntax error", len(singleSQLResults), exec.Statement))
-				}
-				indexAdvice := checkPostgreSQLIndexHit(exec.Statement, singleSQLResults[0].Data)
-				if len(indexAdvice) > 0 {
-					adviceLevel = advisor.Error
-					adviceList = append(adviceList, indexAdvice...)
-				}
-			}
-		}
-
-		if len(adviceList) == 0 {
-			adviceList = append(adviceList, advisor.Advice{
-				Status:  advisor.Success,
-				Code:    advisor.Ok,
-				Title:   "OK",
-				Content: "",
-			})
-		}
-
-		level := api.ActivityInfo
-		errMessage := ""
-		switch adviceLevel {
-		case advisor.Warn:
-			level = api.ActivityWarn
-		case advisor.Error:
-			level = api.ActivityError
-		}
-		if queryErr != nil {
-			level = api.ActivityError
-			errMessage = queryErr.Error()
-		}
-		var databaseID int
-		if database != nil {
-			databaseID = database.UID
-		}
-		if err := s.createSQLEditorQueryActivity(ctx, c, level, exec.InstanceID, api.ActivitySQLEditorQueryPayload{
-			Statement:              exec.Statement,
-			DurationNs:             time.Now().UnixNano() - start,
-			InstanceID:             instance.UID,
-			DeprecatedInstanceName: instance.Title,
-			DatabaseID:             databaseID,
-			DatabaseName:           exec.DatabaseName,
-			Error:                  errMessage,
-			AdviceList:             adviceList,
-		}); err != nil {
-			return err
-		}
-
-		resultSet := &api.SQLResultSet{
-			AdviceList:          adviceList,
-			SingleSQLResultList: singleSQLResults,
-		}
-
-		if queryErr != nil {
-			resultSet.Error = queryErr.Error()
-			if s.profile.Mode == common.ReleaseModeDev {
-				log.Error("Failed to execute query",
-					zap.Error(err),
-					zap.String("statement", exec.Statement),
-					zap.Array("advice", advisor.ZapAdviceArray(resultSet.AdviceList)),
-				)
-			} else {
-				log.Debug("Failed to execute query",
-					zap.Error(err),
-					zap.String("statement", exec.Statement),
-					zap.Array("advice", advisor.ZapAdviceArray(resultSet.AdviceList)),
-				)
-			}
-		}
-
-		s.MetricReporter.Report(ctx, &metric.Metric{
-			Name:  metricAPI.SQLEditorExecutionMetricName,
-			Value: 1,
-			Labels: map[string]any{
-				"engine":     instance.Engine,
-				"readonly":   exec.Readonly,
-				"admin_mode": false,
-			},
-		})
-
-		c.Response().Header().Set(echo.HeaderContentType, echo.MIMEApplicationJSONCharsetUTF8)
-		if err := jsonapi.MarshalPayload(c.Response().Writer, resultSet); err != nil {
-			return echo.NewHTTPError(http.StatusInternalServerError, "Failed to marshal sql result set response").SetInternal(err)
-		}
-		return nil
-	})
-
-=======
->>>>>>> f7cf3ad8
 	g.POST("/sql/execute/admin", func(c echo.Context) error {
 		ctx := c.Request().Context()
 		exec := &api.SQLExecute{}
