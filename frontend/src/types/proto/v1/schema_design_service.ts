--- conflicted
+++ resolved
@@ -2127,79 +2127,6 @@
   },
 } as const;
 
-<<<<<<< HEAD
-export interface SchemaDesignServiceImplementation<CallContextExt = {}> {
-  getSchemaDesign(
-    request: GetSchemaDesignRequest,
-    context: CallContext & CallContextExt,
-  ): Promise<DeepPartial<SchemaDesign>>;
-  listSchemaDesigns(
-    request: ListSchemaDesignsRequest,
-    context: CallContext & CallContextExt,
-  ): Promise<DeepPartial<ListSchemaDesignsResponse>>;
-  createSchemaDesign(
-    request: CreateSchemaDesignRequest,
-    context: CallContext & CallContextExt,
-  ): Promise<DeepPartial<SchemaDesign>>;
-  updateSchemaDesign(
-    request: UpdateSchemaDesignRequest,
-    context: CallContext & CallContextExt,
-  ): Promise<DeepPartial<SchemaDesign>>;
-  mergeSchemaDesign(
-    request: MergeSchemaDesignRequest,
-    context: CallContext & CallContextExt,
-  ): Promise<DeepPartial<SchemaDesign>>;
-  parseSchemaString(
-    request: ParseSchemaStringRequest,
-    context: CallContext & CallContextExt,
-  ): Promise<DeepPartial<ParseSchemaStringResponse>>;
-  deparseSchemaMetadata(
-    request: DeparseSchemaMetadataRequest,
-    context: CallContext & CallContextExt,
-  ): Promise<DeepPartial<DeparseSchemaMetadataResponse>>;
-  deleteSchemaDesign(
-    request: DeleteSchemaDesignRequest,
-    context: CallContext & CallContextExt,
-  ): Promise<DeepPartial<Empty>>;
-}
-
-export interface SchemaDesignServiceClient<CallOptionsExt = {}> {
-  getSchemaDesign(
-    request: DeepPartial<GetSchemaDesignRequest>,
-    options?: CallOptions & CallOptionsExt,
-  ): Promise<SchemaDesign>;
-  listSchemaDesigns(
-    request: DeepPartial<ListSchemaDesignsRequest>,
-    options?: CallOptions & CallOptionsExt,
-  ): Promise<ListSchemaDesignsResponse>;
-  createSchemaDesign(
-    request: DeepPartial<CreateSchemaDesignRequest>,
-    options?: CallOptions & CallOptionsExt,
-  ): Promise<SchemaDesign>;
-  updateSchemaDesign(
-    request: DeepPartial<UpdateSchemaDesignRequest>,
-    options?: CallOptions & CallOptionsExt,
-  ): Promise<SchemaDesign>;
-  mergeSchemaDesign(
-    request: DeepPartial<MergeSchemaDesignRequest>,
-    options?: CallOptions & CallOptionsExt,
-  ): Promise<SchemaDesign>;
-  parseSchemaString(
-    request: DeepPartial<ParseSchemaStringRequest>,
-    options?: CallOptions & CallOptionsExt,
-  ): Promise<ParseSchemaStringResponse>;
-  deparseSchemaMetadata(
-    request: DeepPartial<DeparseSchemaMetadataRequest>,
-    options?: CallOptions & CallOptionsExt,
-  ): Promise<DeparseSchemaMetadataResponse>;
-  deleteSchemaDesign(
-    request: DeepPartial<DeleteSchemaDesignRequest>,
-    options?: CallOptions & CallOptionsExt,
-  ): Promise<Empty>;
-}
-
-=======
->>>>>>> 8ee0ab43
 type Builtin = Date | Function | Uint8Array | string | number | boolean | undefined;
 
 export type DeepPartial<T> = T extends Builtin ? T
