/* eslint-disable */
import * as Long from "long";
import type { CallContext, CallOptions } from "nice-grpc-common";
import * as _m0 from "protobufjs/minimal";
import { Duration } from "../google/protobuf/duration";
import { Empty } from "../google/protobuf/empty";
import { FieldMask } from "../google/protobuf/field_mask";
import { Timestamp } from "../google/protobuf/timestamp";
import { StringValue } from "../google/protobuf/wrappers";
import { State, stateFromJSON, stateToJSON } from "./common";

export const protobufPackage = "bytebase.v1";

export interface GetDatabaseRequest {
  /**
   * The name of the database to retrieve.
   * Format: environments/{environment}/instances/{instance}/databases/{database}
   */
  name: string;
}

export interface ListDatabasesRequest {
  /**
   * The parent, which owns this collection of databases.
   * Format: environments/{environment}/instances/{instance}
   * Use "environments/-/instances/-" to list all databases from all environments.
   */
  parent: string;
  /**
   * The maximum number of databases to return. The service may return fewer than
   * this value.
   * If unspecified, at most 50 databases will be returned.
   * The maximum value is 1000; values above 1000 will be coerced to 1000.
   */
  pageSize: number;
  /**
   * A page token, received from a previous `ListDatabases` call.
   * Provide this to retrieve the subsequent page.
   *
   * When paginating, all other parameters provided to `ListDatabases` must match
   * the call that provided the page token.
   */
  pageToken: string;
  /**
   * Filter is used to filter databases returned in the list.
   * For example, "project = projects/{project}" can be used to list databases in a project.
   */
  filter: string;
}

export interface ListDatabasesResponse {
  /** The databases from the specified request. */
  databases: Database[];
  /**
   * A token, which can be sent as `page_token` to retrieve the next page.
   * If this field is omitted, there are no subsequent pages.
   */
  nextPageToken: string;
}

export interface UpdateDatabaseRequest {
  /**
   * The database to update.
   *
   * The database's `name` field is used to identify the database to update.
   * Format: environments/{environment}/instances/{instance}/databases/{database}
   */
  database?: Database;
  /** The list of fields to update. */
  updateMask?: string[];
}

export interface BatchUpdateDatabasesRequest {
  /**
   * The parent resource shared by all databases being updated.
   * Format: environments/{environment}/instances/{instance}
   * If the operation spans parents, a dash (-) may be accepted as a wildcard.
   * We only support updating the project of databases for now.
   */
  parent: string;
  /**
   * The request message specifying the resources to update.
   * A maximum of 1000 databases can be modified in a batch.
   */
  requests: UpdateDatabaseRequest[];
}

export interface BatchUpdateDatabasesResponse {
  /** Databases updated. */
  databases: Database[];
}

export interface GetDatabaseMetadataRequest {
  /**
   * The name of the database to retrieve metadata.
   * Format: environments/{environment}/instances/{instance}/databases/{database}
   */
  name: string;
}

export interface GetDatabaseSchemaRequest {
  /**
   * The name of the database to retrieve schema.
   * Format: environments/{environment}/instances/{instance}/databases/{database}
   */
  name: string;
}

export interface GetBackupSettingRequest {
  /**
   * The name of the database to retrieve backup setting.
   * Format: environments/{environment}/instances/{instance}/databases/{database}/backupSetting
   */
  name: string;
}

export interface UpdateBackupSettingRequest {
  /** The database backup setting to update. */
  setting?: BackupSetting;
}

/** CreateBackupRequest is the request message for CreateBackup. */
export interface CreateBackupRequest {
  /**
   * The parent resource where this backup will be created.
   * Format: environments/{environment}/instances/{instance}/databases/{database}
   */
  parent: string;
  backup?: Backup;
}

/** ListBackupRequest is the request message for ListBackup. */
export interface ListBackupRequest {
  /**
   * The parent resource where this backup will be created.
   * Format: environments/{environment}/instances/{instance}/databases/{database}
   */
  parent: string;
  /**
   * Not used. The maximum number of backups to return. The service may return fewer than
   * this value.
   * If unspecified, at most 50 backups will be returned.
   * The maximum value is 1000; values above 1000 will be coerced to 1000.
   */
  pageSize: number;
  /**
   * Not used. A page token, received from a previous `ListBackup` call.
   * Provide this to retrieve the subsequent page.
   *
   * When paginating, all other parameters provided to `ListBackup` must match
   * the call that provided the page token.
   */
  pageToken: string;
}

export interface ListBackupResponse {
  /** The backups from the specified request. */
  backups: Backup[];
  /**
   * Not used. A token, which can be sent as `page_token` to retrieve the next page.
   * If this field is omitted, there are no subsequent pages.
   */
  nextPageToken: string;
}

export interface Database {
  /**
   * The name of the database.
   * Format: environments/{environment}/instances/{instance}/databases/{database}
   * {database} is the database name in the instance.
   */
  name: string;
  /** The system-assigned, unique identifier for a resource. */
  uid: string;
  /** The existence of a database on latest sync. */
  syncState: State;
  /** The latest synchronization time. */
  successfulSyncTime?: Date;
  /**
   * The project for a database.
   * Format: projects/{project}
   */
  project: string;
  /** The version of database schema. */
  schemaVersion: string;
  /** Labels will be used for deployment and policy control. */
  labels: { [key: string]: string };
}

export interface Database_LabelsEntry {
  key: string;
  value: string;
}

/** DatabaseMetadata is the metadata for databases. */
export interface DatabaseMetadata {
  name: string;
  /** The schemas is the list of schemas in a database. */
  schemas: SchemaMetadata[];
  /** The character_set is the character set of a database. */
  characterSet: string;
  /** The collation is the collation of a database. */
  collation: string;
  /** The extensions is the list of extensions in a database. */
  extensions: ExtensionMetadata[];
}

/**
 * SchemaMetadata is the metadata for schemas.
 * This is the concept of schema in Postgres, but it's a no-op for MySQL.
 */
export interface SchemaMetadata {
  /**
   * The name is the schema name.
   * It is an empty string for databases without such concept such as MySQL.
   */
  name: string;
  /** The tables is the list of tables in a schema. */
  tables: TableMetadata[];
  /** The views is the list of views in a schema. */
  views: ViewMetadata[];
  /** The functions is the list of functions in a schema. */
  functions: FunctionMetadata[];
}

/** TableMetadata is the metadata for tables. */
export interface TableMetadata {
  /** The name is the name of a table. */
  name: string;
  /** The columns is the ordered list of columns in a table. */
  columns: ColumnMetadata[];
  /** The indexes is the list of indexes in a table. */
  indexes: IndexMetadata[];
  /** The engine is the engine of a table. */
  engine: string;
  /** The collation is the collation of a table. */
  collation: string;
  /** The row_count is the estimated number of rows of a table. */
  rowCount: number;
  /** The data_size is the estimated data size of a table. */
  dataSize: number;
  /** The index_size is the estimated index size of a table. */
  indexSize: number;
  /** The data_free is the estimated free data size of a table. */
  dataFree: number;
  /** The create_options is the create option of a table. */
  createOptions: string;
  /** The comment is the comment of a table. */
  comment: string;
  /** The foreign_keys is the list of foreign keys in a table. */
  foreignKeys: ForeignKeyMetadata[];
}

/** ColumnMetadata is the metadata for columns. */
export interface ColumnMetadata {
  /** The name is the name of a column. */
  name: string;
  /** The position is the position in columns. */
  position: number;
  /** The default is the default of a column. Use google.protobuf.StringValue to distinguish between an empty string default value or no default. */
  default?: string;
  /** The nullable is the nullable of a column. */
  nullable: boolean;
  /** The type is the type of a column. */
  type: string;
  /** The character_set is the character_set of a column. */
  characterSet: string;
  /** The collation is the collation of a column. */
  collation: string;
  /** The comment is the comment of a column. */
  comment: string;
}

/** ViewMetadata is the metadata for views. */
export interface ViewMetadata {
  /** The name is the name of a view. */
  name: string;
  /** The definition is the definition of a view. */
  definition: string;
  /** The comment is the comment of a view. */
  comment: string;
  /** The dependent_columns is the list of dependent columns of a view. */
  dependentColumns: DependentColumn[];
}

/** DependentColumn is the metadata for dependent columns. */
export interface DependentColumn {
  /** The schema is the schema of a reference column. */
  schema: string;
  /** The table is the table of a reference column. */
  table: string;
  /** The column is the name of a reference column. */
  column: string;
}

/** FunctionMetadata is the metadata for functions. */
export interface FunctionMetadata {
  /** The name is the name of a view. */
  name: string;
  /** The definition is the definition of a view. */
  definition: string;
}

/** IndexMetadata is the metadata for indexes. */
export interface IndexMetadata {
  /** The name is the name of an index. */
  name: string;
  /**
   * The expressions are the ordered columns or expressions of an index.
   * This could refer to a column or an expression.
   */
  expressions: string[];
  /** The type is the type of an index. */
  type: string;
  /** The unique is whether the index is unique. */
  unique: boolean;
  /** The primary is whether the index is a primary key index. */
  primary: boolean;
  /** The visible is whether the index is visible. */
  visible: boolean;
  /** The comment is the comment of an index. */
  comment: string;
}

/** ExtensionMetadata is the metadata for extensions. */
export interface ExtensionMetadata {
  /** The name is the name of an extension. */
  name: string;
  /** The schema is the extension that is installed to. But the extension usage is not limited to the schema. */
  schema: string;
  /** The version is the version of an extension. */
  version: string;
  /** The description is the description of an extension. */
  description: string;
}

/** ForeignKeyMetadata is the metadata for foreign keys. */
export interface ForeignKeyMetadata {
  /** The name is the name of a foreign key. */
  name: string;
  /** The columns are the ordered referencing columns of a foreign key. */
  columns: string[];
  /**
   * The referenced_schema is the referenced schema name of a foreign key.
   * It is an empty string for databases without such concept such as MySQL.
   */
  referencedSchema: string;
  /** The referenced_table is the referenced table name of a foreign key. */
  referencedTable: string;
  /** The referenced_columns are the ordered referenced columns of a foreign key. */
  referencedColumns: string[];
  /** The on_delete is the on delete action of a foreign key. */
  onDelete: string;
  /** The on_update is the on update action of a foreign key. */
  onUpdate: string;
  /**
   * The match_type is the match type of a foreign key.
   * The match_type is the PostgreSQL specific field.
   * It's empty string for other databases.
   */
  matchType: string;
}

/** DatabaseMetadata is the metadata for databases. */
export interface DatabaseSchema {
  /** The schema dump from database. */
  schema: string;
}

/** BackupSetting is the setting for database backup. */
export interface BackupSetting {
  /**
   * The name of the database backup setting.
   * Format: environments/{environment}/instances/{instance}/databases/{database}/backupSettings
   */
  name: string;
  /**
   * The default maximum age of a Backup created via this BackupPlan.
   * If specified, a Backup will be automatically deleted after its age reaches.
   * If not specified, Backups created under this BackupPlan will be deleted after 7 DAYS.
   * It will be rounded up to the number of days.
   */
  backupRetainDuration?: Duration;
  /**
   * Cron(https://wikipedia.com/wiki/cron) string that defines a repeating schedule for creating Backups.
   * Support hour of day, day of week. (UTC time)
   *
   * Default (empty): Disable automatic backup.
   */
  cronSchedule: string;
  /** hook_url(https://www.bytebase.com/docs/administration/webhook-integration/database-webhook) is the URL to send a notification when a backup is created. */
  hookUrl: string;
}

/** The message of the backup. */
export interface Backup {
  /**
   * The resource name of the database backup. backup-name is specified by the client.
   * Format: environments/{environment}/instances/{instance}/databases/{database}/backups/{backup-name}
   */
  name: string;
  /** The timestamp when the backup resource was created initally. */
  createTime?: Date;
  /** The timestamp when the backup resource was updated. */
  updateTime?: Date;
  /** The state of the backup. */
  state: Backup_BackupState;
  /** The type of the backup. */
  backupType: Backup_BackupType;
  /** The comment of the backup. */
  comment: string;
}

/** The type of the backup. */
export enum Backup_BackupType {
  /** BACKUP_TYPE_UNSPECIFIED - The type of the backup is unknown. */
  BACKUP_TYPE_UNSPECIFIED = 0,
  /** MANUAL - The backup is created by user. */
  MANUAL = 1,
  /** AUTOMATIC - The backup is created by automatic backup. */
  AUTOMATIC = 2,
  /** PITR - The backup is created automatically after doing PITR. */
  PITR = 3,
  UNRECOGNIZED = -1,
}

export function backup_BackupTypeFromJSON(object: any): Backup_BackupType {
  switch (object) {
    case 0:
    case "BACKUP_TYPE_UNSPECIFIED":
      return Backup_BackupType.BACKUP_TYPE_UNSPECIFIED;
    case 1:
    case "MANUAL":
      return Backup_BackupType.MANUAL;
    case 2:
    case "AUTOMATIC":
      return Backup_BackupType.AUTOMATIC;
    case 3:
    case "PITR":
      return Backup_BackupType.PITR;
    case -1:
    case "UNRECOGNIZED":
    default:
      return Backup_BackupType.UNRECOGNIZED;
  }
}

export function backup_BackupTypeToJSON(object: Backup_BackupType): string {
  switch (object) {
    case Backup_BackupType.BACKUP_TYPE_UNSPECIFIED:
      return "BACKUP_TYPE_UNSPECIFIED";
    case Backup_BackupType.MANUAL:
      return "MANUAL";
    case Backup_BackupType.AUTOMATIC:
      return "AUTOMATIC";
    case Backup_BackupType.PITR:
      return "PITR";
    case Backup_BackupType.UNRECOGNIZED:
    default:
      return "UNRECOGNIZED";
  }
}

/** The state of the backup. */
export enum Backup_BackupState {
  /** BACKUP_STATE_UNSPECIFIED - The state of the backup is unknown. */
  BACKUP_STATE_UNSPECIFIED = 0,
  /** PENDING_CREATE - The backup is being pending to create. */
  PENDING_CREATE = 1,
  /** DONE - The backup is ready to use. */
  DONE = 2,
  /** FAILED - The backup is being deleted. */
  FAILED = 3,
  UNRECOGNIZED = -1,
}

export function backup_BackupStateFromJSON(object: any): Backup_BackupState {
  switch (object) {
    case 0:
    case "BACKUP_STATE_UNSPECIFIED":
      return Backup_BackupState.BACKUP_STATE_UNSPECIFIED;
    case 1:
    case "PENDING_CREATE":
      return Backup_BackupState.PENDING_CREATE;
    case 2:
    case "DONE":
      return Backup_BackupState.DONE;
    case 3:
    case "FAILED":
      return Backup_BackupState.FAILED;
    case -1:
    case "UNRECOGNIZED":
    default:
      return Backup_BackupState.UNRECOGNIZED;
  }
}

export function backup_BackupStateToJSON(object: Backup_BackupState): string {
  switch (object) {
    case Backup_BackupState.BACKUP_STATE_UNSPECIFIED:
      return "BACKUP_STATE_UNSPECIFIED";
    case Backup_BackupState.PENDING_CREATE:
      return "PENDING_CREATE";
    case Backup_BackupState.DONE:
      return "DONE";
    case Backup_BackupState.FAILED:
      return "FAILED";
    case Backup_BackupState.UNRECOGNIZED:
    default:
      return "UNRECOGNIZED";
  }
}

/** ListSlowQueriesRequest is the request of listing slow query. */
export interface ListSlowQueriesRequest {
  /** Format: environments/{environment}/instances/{instance}/databases/{database} */
  parent: string;
  /**
   * The filter of the slow query log.
   * follow the [ebnf](https://en.wikipedia.org/wiki/Extended_Backus%E2%80%93Naur_form) syntax.
   * Support filter by project and start_time in SlowQueryDetails for now.
   * For example:
   * Search the slow query log of the specific project:
   *   - the specific project: project = "projects/{project}"
   * Search the slow query log that start_time after 2022-01-01T12:00:00.000Z:
   *   - start_time > "2022-01-01T12:00:00.000Z"
   *   - Should use [RFC-3339 format](https://www.rfc-editor.org/rfc/rfc3339).
   *   - Currently we only support filtering down to date granularity.
   */
  filter: string;
  /**
   * The order by of the slow query log.
   * Support order by count, latest_log_time, average_query_time, maximum_query_time,
   * average_rows_sent, maximum_rows_sent, average_rows_examined, maximum_rows_examined for now.
   * For example:
   *  - order by count: order_by = "count"
   *  - order by latest_log_time desc: order_by = "latest_log_time desc"
   * Default: order by average_query_time desc.
   */
  orderBy: string;
}

/** ListSlowQueriesResponse is the response of listing slow query. */
export interface ListSlowQueriesResponse {
  /** The slow query logs. */
  slowQueryLogs: SlowQueryLog[];
}

/** SlowQueryLog is the slow query log. */
export interface SlowQueryLog {
  /**
   * The resource of the slow query log.
   * The format is "environments/{environment}/instances/{instance}/databases/{database}".
   */
  resource: string;
  /**
   * The project of the slow query log.
   * The format is "projects/{project}".
   */
  project: string;
  /** The statistics of the slow query log. */
  statistics?: SlowQueryStatistics;
}

/** SlowQueryStatistics is the statistics of the slow query log. */
export interface SlowQueryStatistics {
  /** The fingerprint of the slow query log. */
  sqlFingerprint: string;
  /** The count of the slow query log. */
  count: number;
  /** The latest log time of the slow query log. */
  latestLogTime?: Date;
  /** The average query time of the slow query log. */
  averageQueryTime?: Duration;
  /** The maximum query time of the slow query log. */
  maximumQueryTime?: Duration;
  /** The average rows sent of the slow query log. */
  averageRowsSent: number;
  /** The maximum rows sent of the slow query log. */
  maximumRowsSent: number;
  /** The average rows examined of the slow query log. */
  averageRowsExamined: number;
  /** The maximum rows examined of the slow query log. */
  maximumRowsExamined: number;
  /** The percentage of the query time. */
  queryTimePercent: number;
  /** The percentage of the count. */
  countPercent: number;
  /** Samples are details of the sample slow query logs with the same fingerprint. */
  samples: SlowQueryDetails[];
}

/** SlowQueryDetails is the details of the slow query log. */
export interface SlowQueryDetails {
  /** The start time of the slow query log. */
  startTime?: Date;
  /** The query time of the slow query log. */
  queryTime?: Duration;
  /** The lock time of the slow query log. */
  lockTime?: Duration;
  /** The rows sent of the slow query log. */
  rowsSent: number;
  /** The rows examined of the slow query log. */
  rowsExamined: number;
  /** The sql text of the slow query log. */
  sqlText: string;
}

export interface ListSecretsRequest {
  /**
   * The parent of the secret.
   * Format: environments/{environment}/instances/{instance}/databases/{database}
   */
  parent: string;
  /**
   * Not used. The maximum number of databases to return. The service may return fewer than
   * this value.
   * If unspecified, at most 50 databases will be returned.
   * The maximum value is 1000; values above 1000 will be coerced to 1000.
   */
  pageSize: number;
  /**
   * Not used. A page token, received from a previous `ListSecrets` call.
   * Provide this to retrieve the subsequent page.
   *
   * When paginating, all other parameters provided to `ListSecrets` must match
   * the call that provided the page token.
   */
  pageToken: string;
}

export interface ListSecretsResponse {
  /** The list of secrets. */
  secrets: Secret[];
  /**
   * Not used. A token, which can be sent as `page_token` to retrieve the next page.
   * If this field is omitted, there are no subsequent pages.
   */
  nextPageToken: string;
}

export interface UpdateSecretRequest {
  /** The secret to be created or updated. */
  secret?: Secret;
  /** The mask of the fields to be updated. */
  updateMask?: string[];
  /** If true, the secret will be created if it does not exist. */
  allowMissing: boolean;
}

export interface DeleteSecretRequest {
  /**
   * The name of the secret to be deleted.
   * Format:
   * environments/{environment}/instances/{instance}/databases/{database}/secrets/{secret}
   */
  name: string;
}

/** Secret is the secret of the database now. */
export interface Secret {
  /**
   * name is the unique name of the secret, which is specified by the client.
   * Format:
   * environments/{environment}/instances/{instance}/databases/{database}/secrets/{secret}
   */
  name: string;
  /** Not used. The timestamp when the secret resource was created initally. */
  createdTime?: Date;
  /** Not used. The timestamp when the secret resource was updated. */
  updatedTime?: Date;
  /** The value of the secret. */
  value: string;
  /** The decsription of the secret. */
  description: string;
}

/** AdviseIndexRequest is the request of advising index. */
export interface AdviseIndexRequest {
  /** Format: environments/{environment}/instances/{instance}/databases/{database} */
  parent: string;
  /** The statement to be advised. */
  statement: string;
}

/** AdviseIndexResponse is the response of advising index. */
export interface AdviseIndexResponse {
  /** The current index of the statement used. */
  currentIndex: string;
  /** The suggested index of the statement. */
  suggestion: string;
  /** The create index statement of the suggested index. */
  createIndexStatement: string;
}

function createBaseGetDatabaseRequest(): GetDatabaseRequest {
  return { name: "" };
}

export const GetDatabaseRequest = {
  encode(message: GetDatabaseRequest, writer: _m0.Writer = _m0.Writer.create()): _m0.Writer {
    if (message.name !== "") {
      writer.uint32(10).string(message.name);
    }
    return writer;
  },

  decode(input: _m0.Reader | Uint8Array, length?: number): GetDatabaseRequest {
    const reader = input instanceof _m0.Reader ? input : _m0.Reader.create(input);
    let end = length === undefined ? reader.len : reader.pos + length;
    const message = createBaseGetDatabaseRequest();
    while (reader.pos < end) {
      const tag = reader.uint32();
      switch (tag >>> 3) {
        case 1:
          if (tag !== 10) {
            break;
          }

          message.name = reader.string();
          continue;
      }
      if ((tag & 7) === 4 || tag === 0) {
        break;
      }
      reader.skipType(tag & 7);
    }
    return message;
  },

  fromJSON(object: any): GetDatabaseRequest {
    return { name: isSet(object.name) ? String(object.name) : "" };
  },

  toJSON(message: GetDatabaseRequest): unknown {
    const obj: any = {};
    message.name !== undefined && (obj.name = message.name);
    return obj;
  },

  create(base?: DeepPartial<GetDatabaseRequest>): GetDatabaseRequest {
    return GetDatabaseRequest.fromPartial(base ?? {});
  },

  fromPartial(object: DeepPartial<GetDatabaseRequest>): GetDatabaseRequest {
    const message = createBaseGetDatabaseRequest();
    message.name = object.name ?? "";
    return message;
  },
};

function createBaseListDatabasesRequest(): ListDatabasesRequest {
  return { parent: "", pageSize: 0, pageToken: "", filter: "" };
}

export const ListDatabasesRequest = {
  encode(message: ListDatabasesRequest, writer: _m0.Writer = _m0.Writer.create()): _m0.Writer {
    if (message.parent !== "") {
      writer.uint32(10).string(message.parent);
    }
    if (message.pageSize !== 0) {
      writer.uint32(16).int32(message.pageSize);
    }
    if (message.pageToken !== "") {
      writer.uint32(26).string(message.pageToken);
    }
    if (message.filter !== "") {
      writer.uint32(34).string(message.filter);
    }
    return writer;
  },

  decode(input: _m0.Reader | Uint8Array, length?: number): ListDatabasesRequest {
    const reader = input instanceof _m0.Reader ? input : _m0.Reader.create(input);
    let end = length === undefined ? reader.len : reader.pos + length;
    const message = createBaseListDatabasesRequest();
    while (reader.pos < end) {
      const tag = reader.uint32();
      switch (tag >>> 3) {
        case 1:
          if (tag !== 10) {
            break;
          }

          message.parent = reader.string();
          continue;
        case 2:
          if (tag !== 16) {
            break;
          }

          message.pageSize = reader.int32();
          continue;
        case 3:
          if (tag !== 26) {
            break;
          }

          message.pageToken = reader.string();
          continue;
        case 4:
          if (tag !== 34) {
            break;
          }

          message.filter = reader.string();
          continue;
      }
      if ((tag & 7) === 4 || tag === 0) {
        break;
      }
      reader.skipType(tag & 7);
    }
    return message;
  },

  fromJSON(object: any): ListDatabasesRequest {
    return {
      parent: isSet(object.parent) ? String(object.parent) : "",
      pageSize: isSet(object.pageSize) ? Number(object.pageSize) : 0,
      pageToken: isSet(object.pageToken) ? String(object.pageToken) : "",
      filter: isSet(object.filter) ? String(object.filter) : "",
    };
  },

  toJSON(message: ListDatabasesRequest): unknown {
    const obj: any = {};
    message.parent !== undefined && (obj.parent = message.parent);
    message.pageSize !== undefined && (obj.pageSize = Math.round(message.pageSize));
    message.pageToken !== undefined && (obj.pageToken = message.pageToken);
    message.filter !== undefined && (obj.filter = message.filter);
    return obj;
  },

  create(base?: DeepPartial<ListDatabasesRequest>): ListDatabasesRequest {
    return ListDatabasesRequest.fromPartial(base ?? {});
  },

  fromPartial(object: DeepPartial<ListDatabasesRequest>): ListDatabasesRequest {
    const message = createBaseListDatabasesRequest();
    message.parent = object.parent ?? "";
    message.pageSize = object.pageSize ?? 0;
    message.pageToken = object.pageToken ?? "";
    message.filter = object.filter ?? "";
    return message;
  },
};

function createBaseListDatabasesResponse(): ListDatabasesResponse {
  return { databases: [], nextPageToken: "" };
}

export const ListDatabasesResponse = {
  encode(message: ListDatabasesResponse, writer: _m0.Writer = _m0.Writer.create()): _m0.Writer {
    for (const v of message.databases) {
      Database.encode(v!, writer.uint32(10).fork()).ldelim();
    }
    if (message.nextPageToken !== "") {
      writer.uint32(18).string(message.nextPageToken);
    }
    return writer;
  },

  decode(input: _m0.Reader | Uint8Array, length?: number): ListDatabasesResponse {
    const reader = input instanceof _m0.Reader ? input : _m0.Reader.create(input);
    let end = length === undefined ? reader.len : reader.pos + length;
    const message = createBaseListDatabasesResponse();
    while (reader.pos < end) {
      const tag = reader.uint32();
      switch (tag >>> 3) {
        case 1:
          if (tag !== 10) {
            break;
          }

          message.databases.push(Database.decode(reader, reader.uint32()));
          continue;
        case 2:
          if (tag !== 18) {
            break;
          }

          message.nextPageToken = reader.string();
          continue;
      }
      if ((tag & 7) === 4 || tag === 0) {
        break;
      }
      reader.skipType(tag & 7);
    }
    return message;
  },

  fromJSON(object: any): ListDatabasesResponse {
    return {
      databases: Array.isArray(object?.databases) ? object.databases.map((e: any) => Database.fromJSON(e)) : [],
      nextPageToken: isSet(object.nextPageToken) ? String(object.nextPageToken) : "",
    };
  },

  toJSON(message: ListDatabasesResponse): unknown {
    const obj: any = {};
    if (message.databases) {
      obj.databases = message.databases.map((e) => e ? Database.toJSON(e) : undefined);
    } else {
      obj.databases = [];
    }
    message.nextPageToken !== undefined && (obj.nextPageToken = message.nextPageToken);
    return obj;
  },

  create(base?: DeepPartial<ListDatabasesResponse>): ListDatabasesResponse {
    return ListDatabasesResponse.fromPartial(base ?? {});
  },

  fromPartial(object: DeepPartial<ListDatabasesResponse>): ListDatabasesResponse {
    const message = createBaseListDatabasesResponse();
    message.databases = object.databases?.map((e) => Database.fromPartial(e)) || [];
    message.nextPageToken = object.nextPageToken ?? "";
    return message;
  },
};

function createBaseUpdateDatabaseRequest(): UpdateDatabaseRequest {
  return { database: undefined, updateMask: undefined };
}

export const UpdateDatabaseRequest = {
  encode(message: UpdateDatabaseRequest, writer: _m0.Writer = _m0.Writer.create()): _m0.Writer {
    if (message.database !== undefined) {
      Database.encode(message.database, writer.uint32(10).fork()).ldelim();
    }
    if (message.updateMask !== undefined) {
      FieldMask.encode(FieldMask.wrap(message.updateMask), writer.uint32(18).fork()).ldelim();
    }
    return writer;
  },

  decode(input: _m0.Reader | Uint8Array, length?: number): UpdateDatabaseRequest {
    const reader = input instanceof _m0.Reader ? input : _m0.Reader.create(input);
    let end = length === undefined ? reader.len : reader.pos + length;
    const message = createBaseUpdateDatabaseRequest();
    while (reader.pos < end) {
      const tag = reader.uint32();
      switch (tag >>> 3) {
        case 1:
          if (tag !== 10) {
            break;
          }

          message.database = Database.decode(reader, reader.uint32());
          continue;
        case 2:
          if (tag !== 18) {
            break;
          }

          message.updateMask = FieldMask.unwrap(FieldMask.decode(reader, reader.uint32()));
          continue;
      }
      if ((tag & 7) === 4 || tag === 0) {
        break;
      }
      reader.skipType(tag & 7);
    }
    return message;
  },

  fromJSON(object: any): UpdateDatabaseRequest {
    return {
      database: isSet(object.database) ? Database.fromJSON(object.database) : undefined,
      updateMask: isSet(object.updateMask) ? FieldMask.unwrap(FieldMask.fromJSON(object.updateMask)) : undefined,
    };
  },

  toJSON(message: UpdateDatabaseRequest): unknown {
    const obj: any = {};
    message.database !== undefined && (obj.database = message.database ? Database.toJSON(message.database) : undefined);
    message.updateMask !== undefined && (obj.updateMask = FieldMask.toJSON(FieldMask.wrap(message.updateMask)));
    return obj;
  },

  create(base?: DeepPartial<UpdateDatabaseRequest>): UpdateDatabaseRequest {
    return UpdateDatabaseRequest.fromPartial(base ?? {});
  },

  fromPartial(object: DeepPartial<UpdateDatabaseRequest>): UpdateDatabaseRequest {
    const message = createBaseUpdateDatabaseRequest();
    message.database = (object.database !== undefined && object.database !== null)
      ? Database.fromPartial(object.database)
      : undefined;
    message.updateMask = object.updateMask ?? undefined;
    return message;
  },
};

function createBaseBatchUpdateDatabasesRequest(): BatchUpdateDatabasesRequest {
  return { parent: "", requests: [] };
}

export const BatchUpdateDatabasesRequest = {
  encode(message: BatchUpdateDatabasesRequest, writer: _m0.Writer = _m0.Writer.create()): _m0.Writer {
    if (message.parent !== "") {
      writer.uint32(10).string(message.parent);
    }
    for (const v of message.requests) {
      UpdateDatabaseRequest.encode(v!, writer.uint32(18).fork()).ldelim();
    }
    return writer;
  },

  decode(input: _m0.Reader | Uint8Array, length?: number): BatchUpdateDatabasesRequest {
    const reader = input instanceof _m0.Reader ? input : _m0.Reader.create(input);
    let end = length === undefined ? reader.len : reader.pos + length;
    const message = createBaseBatchUpdateDatabasesRequest();
    while (reader.pos < end) {
      const tag = reader.uint32();
      switch (tag >>> 3) {
        case 1:
          if (tag !== 10) {
            break;
          }

          message.parent = reader.string();
          continue;
        case 2:
          if (tag !== 18) {
            break;
          }

          message.requests.push(UpdateDatabaseRequest.decode(reader, reader.uint32()));
          continue;
      }
      if ((tag & 7) === 4 || tag === 0) {
        break;
      }
      reader.skipType(tag & 7);
    }
    return message;
  },

  fromJSON(object: any): BatchUpdateDatabasesRequest {
    return {
      parent: isSet(object.parent) ? String(object.parent) : "",
      requests: Array.isArray(object?.requests)
        ? object.requests.map((e: any) => UpdateDatabaseRequest.fromJSON(e))
        : [],
    };
  },

  toJSON(message: BatchUpdateDatabasesRequest): unknown {
    const obj: any = {};
    message.parent !== undefined && (obj.parent = message.parent);
    if (message.requests) {
      obj.requests = message.requests.map((e) => e ? UpdateDatabaseRequest.toJSON(e) : undefined);
    } else {
      obj.requests = [];
    }
    return obj;
  },

  create(base?: DeepPartial<BatchUpdateDatabasesRequest>): BatchUpdateDatabasesRequest {
    return BatchUpdateDatabasesRequest.fromPartial(base ?? {});
  },

  fromPartial(object: DeepPartial<BatchUpdateDatabasesRequest>): BatchUpdateDatabasesRequest {
    const message = createBaseBatchUpdateDatabasesRequest();
    message.parent = object.parent ?? "";
    message.requests = object.requests?.map((e) => UpdateDatabaseRequest.fromPartial(e)) || [];
    return message;
  },
};

function createBaseBatchUpdateDatabasesResponse(): BatchUpdateDatabasesResponse {
  return { databases: [] };
}

export const BatchUpdateDatabasesResponse = {
  encode(message: BatchUpdateDatabasesResponse, writer: _m0.Writer = _m0.Writer.create()): _m0.Writer {
    for (const v of message.databases) {
      Database.encode(v!, writer.uint32(10).fork()).ldelim();
    }
    return writer;
  },

  decode(input: _m0.Reader | Uint8Array, length?: number): BatchUpdateDatabasesResponse {
    const reader = input instanceof _m0.Reader ? input : _m0.Reader.create(input);
    let end = length === undefined ? reader.len : reader.pos + length;
    const message = createBaseBatchUpdateDatabasesResponse();
    while (reader.pos < end) {
      const tag = reader.uint32();
      switch (tag >>> 3) {
        case 1:
          if (tag !== 10) {
            break;
          }

          message.databases.push(Database.decode(reader, reader.uint32()));
          continue;
      }
      if ((tag & 7) === 4 || tag === 0) {
        break;
      }
      reader.skipType(tag & 7);
    }
    return message;
  },

  fromJSON(object: any): BatchUpdateDatabasesResponse {
    return {
      databases: Array.isArray(object?.databases) ? object.databases.map((e: any) => Database.fromJSON(e)) : [],
    };
  },

  toJSON(message: BatchUpdateDatabasesResponse): unknown {
    const obj: any = {};
    if (message.databases) {
      obj.databases = message.databases.map((e) => e ? Database.toJSON(e) : undefined);
    } else {
      obj.databases = [];
    }
    return obj;
  },

  create(base?: DeepPartial<BatchUpdateDatabasesResponse>): BatchUpdateDatabasesResponse {
    return BatchUpdateDatabasesResponse.fromPartial(base ?? {});
  },

  fromPartial(object: DeepPartial<BatchUpdateDatabasesResponse>): BatchUpdateDatabasesResponse {
    const message = createBaseBatchUpdateDatabasesResponse();
    message.databases = object.databases?.map((e) => Database.fromPartial(e)) || [];
    return message;
  },
};

function createBaseGetDatabaseMetadataRequest(): GetDatabaseMetadataRequest {
  return { name: "" };
}

export const GetDatabaseMetadataRequest = {
  encode(message: GetDatabaseMetadataRequest, writer: _m0.Writer = _m0.Writer.create()): _m0.Writer {
    if (message.name !== "") {
      writer.uint32(10).string(message.name);
    }
    return writer;
  },

  decode(input: _m0.Reader | Uint8Array, length?: number): GetDatabaseMetadataRequest {
    const reader = input instanceof _m0.Reader ? input : _m0.Reader.create(input);
    let end = length === undefined ? reader.len : reader.pos + length;
    const message = createBaseGetDatabaseMetadataRequest();
    while (reader.pos < end) {
      const tag = reader.uint32();
      switch (tag >>> 3) {
        case 1:
          if (tag !== 10) {
            break;
          }

          message.name = reader.string();
          continue;
      }
      if ((tag & 7) === 4 || tag === 0) {
        break;
      }
      reader.skipType(tag & 7);
    }
    return message;
  },

  fromJSON(object: any): GetDatabaseMetadataRequest {
    return { name: isSet(object.name) ? String(object.name) : "" };
  },

  toJSON(message: GetDatabaseMetadataRequest): unknown {
    const obj: any = {};
    message.name !== undefined && (obj.name = message.name);
    return obj;
  },

  create(base?: DeepPartial<GetDatabaseMetadataRequest>): GetDatabaseMetadataRequest {
    return GetDatabaseMetadataRequest.fromPartial(base ?? {});
  },

  fromPartial(object: DeepPartial<GetDatabaseMetadataRequest>): GetDatabaseMetadataRequest {
    const message = createBaseGetDatabaseMetadataRequest();
    message.name = object.name ?? "";
    return message;
  },
};

function createBaseGetDatabaseSchemaRequest(): GetDatabaseSchemaRequest {
  return { name: "" };
}

export const GetDatabaseSchemaRequest = {
  encode(message: GetDatabaseSchemaRequest, writer: _m0.Writer = _m0.Writer.create()): _m0.Writer {
    if (message.name !== "") {
      writer.uint32(10).string(message.name);
    }
    return writer;
  },

  decode(input: _m0.Reader | Uint8Array, length?: number): GetDatabaseSchemaRequest {
    const reader = input instanceof _m0.Reader ? input : _m0.Reader.create(input);
    let end = length === undefined ? reader.len : reader.pos + length;
    const message = createBaseGetDatabaseSchemaRequest();
    while (reader.pos < end) {
      const tag = reader.uint32();
      switch (tag >>> 3) {
        case 1:
          if (tag !== 10) {
            break;
          }

          message.name = reader.string();
          continue;
      }
      if ((tag & 7) === 4 || tag === 0) {
        break;
      }
      reader.skipType(tag & 7);
    }
    return message;
  },

  fromJSON(object: any): GetDatabaseSchemaRequest {
    return { name: isSet(object.name) ? String(object.name) : "" };
  },

  toJSON(message: GetDatabaseSchemaRequest): unknown {
    const obj: any = {};
    message.name !== undefined && (obj.name = message.name);
    return obj;
  },

  create(base?: DeepPartial<GetDatabaseSchemaRequest>): GetDatabaseSchemaRequest {
    return GetDatabaseSchemaRequest.fromPartial(base ?? {});
  },

  fromPartial(object: DeepPartial<GetDatabaseSchemaRequest>): GetDatabaseSchemaRequest {
    const message = createBaseGetDatabaseSchemaRequest();
    message.name = object.name ?? "";
    return message;
  },
};

function createBaseGetBackupSettingRequest(): GetBackupSettingRequest {
  return { name: "" };
}

export const GetBackupSettingRequest = {
  encode(message: GetBackupSettingRequest, writer: _m0.Writer = _m0.Writer.create()): _m0.Writer {
    if (message.name !== "") {
      writer.uint32(10).string(message.name);
    }
    return writer;
  },

  decode(input: _m0.Reader | Uint8Array, length?: number): GetBackupSettingRequest {
    const reader = input instanceof _m0.Reader ? input : _m0.Reader.create(input);
    let end = length === undefined ? reader.len : reader.pos + length;
    const message = createBaseGetBackupSettingRequest();
    while (reader.pos < end) {
      const tag = reader.uint32();
      switch (tag >>> 3) {
        case 1:
          if (tag !== 10) {
            break;
          }

          message.name = reader.string();
          continue;
      }
      if ((tag & 7) === 4 || tag === 0) {
        break;
      }
      reader.skipType(tag & 7);
    }
    return message;
  },

  fromJSON(object: any): GetBackupSettingRequest {
    return { name: isSet(object.name) ? String(object.name) : "" };
  },

  toJSON(message: GetBackupSettingRequest): unknown {
    const obj: any = {};
    message.name !== undefined && (obj.name = message.name);
    return obj;
  },

  create(base?: DeepPartial<GetBackupSettingRequest>): GetBackupSettingRequest {
    return GetBackupSettingRequest.fromPartial(base ?? {});
  },

  fromPartial(object: DeepPartial<GetBackupSettingRequest>): GetBackupSettingRequest {
    const message = createBaseGetBackupSettingRequest();
    message.name = object.name ?? "";
    return message;
  },
};

function createBaseUpdateBackupSettingRequest(): UpdateBackupSettingRequest {
  return { setting: undefined };
}

export const UpdateBackupSettingRequest = {
  encode(message: UpdateBackupSettingRequest, writer: _m0.Writer = _m0.Writer.create()): _m0.Writer {
    if (message.setting !== undefined) {
      BackupSetting.encode(message.setting, writer.uint32(10).fork()).ldelim();
    }
    return writer;
  },

  decode(input: _m0.Reader | Uint8Array, length?: number): UpdateBackupSettingRequest {
    const reader = input instanceof _m0.Reader ? input : _m0.Reader.create(input);
    let end = length === undefined ? reader.len : reader.pos + length;
    const message = createBaseUpdateBackupSettingRequest();
    while (reader.pos < end) {
      const tag = reader.uint32();
      switch (tag >>> 3) {
        case 1:
          if (tag !== 10) {
            break;
          }

          message.setting = BackupSetting.decode(reader, reader.uint32());
          continue;
      }
      if ((tag & 7) === 4 || tag === 0) {
        break;
      }
      reader.skipType(tag & 7);
    }
    return message;
  },

  fromJSON(object: any): UpdateBackupSettingRequest {
    return { setting: isSet(object.setting) ? BackupSetting.fromJSON(object.setting) : undefined };
  },

  toJSON(message: UpdateBackupSettingRequest): unknown {
    const obj: any = {};
    message.setting !== undefined &&
      (obj.setting = message.setting ? BackupSetting.toJSON(message.setting) : undefined);
    return obj;
  },

  create(base?: DeepPartial<UpdateBackupSettingRequest>): UpdateBackupSettingRequest {
    return UpdateBackupSettingRequest.fromPartial(base ?? {});
  },

  fromPartial(object: DeepPartial<UpdateBackupSettingRequest>): UpdateBackupSettingRequest {
    const message = createBaseUpdateBackupSettingRequest();
    message.setting = (object.setting !== undefined && object.setting !== null)
      ? BackupSetting.fromPartial(object.setting)
      : undefined;
    return message;
  },
};

function createBaseCreateBackupRequest(): CreateBackupRequest {
  return { parent: "", backup: undefined };
}

export const CreateBackupRequest = {
  encode(message: CreateBackupRequest, writer: _m0.Writer = _m0.Writer.create()): _m0.Writer {
    if (message.parent !== "") {
      writer.uint32(10).string(message.parent);
    }
    if (message.backup !== undefined) {
      Backup.encode(message.backup, writer.uint32(18).fork()).ldelim();
    }
    return writer;
  },

  decode(input: _m0.Reader | Uint8Array, length?: number): CreateBackupRequest {
    const reader = input instanceof _m0.Reader ? input : _m0.Reader.create(input);
    let end = length === undefined ? reader.len : reader.pos + length;
    const message = createBaseCreateBackupRequest();
    while (reader.pos < end) {
      const tag = reader.uint32();
      switch (tag >>> 3) {
        case 1:
          if (tag !== 10) {
            break;
          }

          message.parent = reader.string();
          continue;
        case 2:
          if (tag !== 18) {
            break;
          }

          message.backup = Backup.decode(reader, reader.uint32());
          continue;
      }
      if ((tag & 7) === 4 || tag === 0) {
        break;
      }
      reader.skipType(tag & 7);
    }
    return message;
  },

  fromJSON(object: any): CreateBackupRequest {
    return {
      parent: isSet(object.parent) ? String(object.parent) : "",
      backup: isSet(object.backup) ? Backup.fromJSON(object.backup) : undefined,
    };
  },

  toJSON(message: CreateBackupRequest): unknown {
    const obj: any = {};
    message.parent !== undefined && (obj.parent = message.parent);
    message.backup !== undefined && (obj.backup = message.backup ? Backup.toJSON(message.backup) : undefined);
    return obj;
  },

  create(base?: DeepPartial<CreateBackupRequest>): CreateBackupRequest {
    return CreateBackupRequest.fromPartial(base ?? {});
  },

  fromPartial(object: DeepPartial<CreateBackupRequest>): CreateBackupRequest {
    const message = createBaseCreateBackupRequest();
    message.parent = object.parent ?? "";
    message.backup = (object.backup !== undefined && object.backup !== null)
      ? Backup.fromPartial(object.backup)
      : undefined;
    return message;
  },
};

function createBaseListBackupRequest(): ListBackupRequest {
  return { parent: "", pageSize: 0, pageToken: "" };
}

export const ListBackupRequest = {
  encode(message: ListBackupRequest, writer: _m0.Writer = _m0.Writer.create()): _m0.Writer {
    if (message.parent !== "") {
      writer.uint32(10).string(message.parent);
    }
    if (message.pageSize !== 0) {
      writer.uint32(16).int32(message.pageSize);
    }
    if (message.pageToken !== "") {
      writer.uint32(26).string(message.pageToken);
    }
    return writer;
  },

  decode(input: _m0.Reader | Uint8Array, length?: number): ListBackupRequest {
    const reader = input instanceof _m0.Reader ? input : _m0.Reader.create(input);
    let end = length === undefined ? reader.len : reader.pos + length;
    const message = createBaseListBackupRequest();
    while (reader.pos < end) {
      const tag = reader.uint32();
      switch (tag >>> 3) {
        case 1:
          if (tag !== 10) {
            break;
          }

          message.parent = reader.string();
          continue;
        case 2:
          if (tag !== 16) {
            break;
          }

          message.pageSize = reader.int32();
          continue;
        case 3:
          if (tag !== 26) {
            break;
          }

          message.pageToken = reader.string();
          continue;
      }
      if ((tag & 7) === 4 || tag === 0) {
        break;
      }
      reader.skipType(tag & 7);
    }
    return message;
  },

  fromJSON(object: any): ListBackupRequest {
    return {
      parent: isSet(object.parent) ? String(object.parent) : "",
      pageSize: isSet(object.pageSize) ? Number(object.pageSize) : 0,
      pageToken: isSet(object.pageToken) ? String(object.pageToken) : "",
    };
  },

  toJSON(message: ListBackupRequest): unknown {
    const obj: any = {};
    message.parent !== undefined && (obj.parent = message.parent);
    message.pageSize !== undefined && (obj.pageSize = Math.round(message.pageSize));
    message.pageToken !== undefined && (obj.pageToken = message.pageToken);
    return obj;
  },

  create(base?: DeepPartial<ListBackupRequest>): ListBackupRequest {
    return ListBackupRequest.fromPartial(base ?? {});
  },

  fromPartial(object: DeepPartial<ListBackupRequest>): ListBackupRequest {
    const message = createBaseListBackupRequest();
    message.parent = object.parent ?? "";
    message.pageSize = object.pageSize ?? 0;
    message.pageToken = object.pageToken ?? "";
    return message;
  },
};

function createBaseListBackupResponse(): ListBackupResponse {
  return { backups: [], nextPageToken: "" };
}

export const ListBackupResponse = {
  encode(message: ListBackupResponse, writer: _m0.Writer = _m0.Writer.create()): _m0.Writer {
    for (const v of message.backups) {
      Backup.encode(v!, writer.uint32(10).fork()).ldelim();
    }
    if (message.nextPageToken !== "") {
      writer.uint32(18).string(message.nextPageToken);
    }
    return writer;
  },

  decode(input: _m0.Reader | Uint8Array, length?: number): ListBackupResponse {
    const reader = input instanceof _m0.Reader ? input : _m0.Reader.create(input);
    let end = length === undefined ? reader.len : reader.pos + length;
    const message = createBaseListBackupResponse();
    while (reader.pos < end) {
      const tag = reader.uint32();
      switch (tag >>> 3) {
        case 1:
          if (tag !== 10) {
            break;
          }

          message.backups.push(Backup.decode(reader, reader.uint32()));
          continue;
        case 2:
          if (tag !== 18) {
            break;
          }

          message.nextPageToken = reader.string();
          continue;
      }
      if ((tag & 7) === 4 || tag === 0) {
        break;
      }
      reader.skipType(tag & 7);
    }
    return message;
  },

  fromJSON(object: any): ListBackupResponse {
    return {
      backups: Array.isArray(object?.backups) ? object.backups.map((e: any) => Backup.fromJSON(e)) : [],
      nextPageToken: isSet(object.nextPageToken) ? String(object.nextPageToken) : "",
    };
  },

  toJSON(message: ListBackupResponse): unknown {
    const obj: any = {};
    if (message.backups) {
      obj.backups = message.backups.map((e) => e ? Backup.toJSON(e) : undefined);
    } else {
      obj.backups = [];
    }
    message.nextPageToken !== undefined && (obj.nextPageToken = message.nextPageToken);
    return obj;
  },

  create(base?: DeepPartial<ListBackupResponse>): ListBackupResponse {
    return ListBackupResponse.fromPartial(base ?? {});
  },

  fromPartial(object: DeepPartial<ListBackupResponse>): ListBackupResponse {
    const message = createBaseListBackupResponse();
    message.backups = object.backups?.map((e) => Backup.fromPartial(e)) || [];
    message.nextPageToken = object.nextPageToken ?? "";
    return message;
  },
};

function createBaseDatabase(): Database {
  return { name: "", uid: "", syncState: 0, successfulSyncTime: undefined, project: "", schemaVersion: "", labels: {} };
}

export const Database = {
  encode(message: Database, writer: _m0.Writer = _m0.Writer.create()): _m0.Writer {
    if (message.name !== "") {
      writer.uint32(10).string(message.name);
    }
    if (message.uid !== "") {
      writer.uint32(18).string(message.uid);
    }
    if (message.syncState !== 0) {
      writer.uint32(24).int32(message.syncState);
    }
    if (message.successfulSyncTime !== undefined) {
      Timestamp.encode(toTimestamp(message.successfulSyncTime), writer.uint32(34).fork()).ldelim();
    }
    if (message.project !== "") {
      writer.uint32(42).string(message.project);
    }
    if (message.schemaVersion !== "") {
      writer.uint32(50).string(message.schemaVersion);
    }
    Object.entries(message.labels).forEach(([key, value]) => {
      Database_LabelsEntry.encode({ key: key as any, value }, writer.uint32(58).fork()).ldelim();
    });
    return writer;
  },

  decode(input: _m0.Reader | Uint8Array, length?: number): Database {
    const reader = input instanceof _m0.Reader ? input : _m0.Reader.create(input);
    let end = length === undefined ? reader.len : reader.pos + length;
    const message = createBaseDatabase();
    while (reader.pos < end) {
      const tag = reader.uint32();
      switch (tag >>> 3) {
        case 1:
          if (tag !== 10) {
            break;
          }

          message.name = reader.string();
          continue;
        case 2:
          if (tag !== 18) {
            break;
          }

          message.uid = reader.string();
          continue;
        case 3:
          if (tag !== 24) {
            break;
          }

          message.syncState = reader.int32() as any;
          continue;
        case 4:
          if (tag !== 34) {
            break;
          }

          message.successfulSyncTime = fromTimestamp(Timestamp.decode(reader, reader.uint32()));
          continue;
        case 5:
          if (tag !== 42) {
            break;
          }

          message.project = reader.string();
          continue;
        case 6:
          if (tag !== 50) {
            break;
          }

          message.schemaVersion = reader.string();
          continue;
        case 7:
          if (tag !== 58) {
            break;
          }

          const entry7 = Database_LabelsEntry.decode(reader, reader.uint32());
          if (entry7.value !== undefined) {
            message.labels[entry7.key] = entry7.value;
          }
          continue;
      }
      if ((tag & 7) === 4 || tag === 0) {
        break;
      }
      reader.skipType(tag & 7);
    }
    return message;
  },

  fromJSON(object: any): Database {
    return {
      name: isSet(object.name) ? String(object.name) : "",
      uid: isSet(object.uid) ? String(object.uid) : "",
      syncState: isSet(object.syncState) ? stateFromJSON(object.syncState) : 0,
      successfulSyncTime: isSet(object.successfulSyncTime) ? fromJsonTimestamp(object.successfulSyncTime) : undefined,
      project: isSet(object.project) ? String(object.project) : "",
      schemaVersion: isSet(object.schemaVersion) ? String(object.schemaVersion) : "",
      labels: isObject(object.labels)
        ? Object.entries(object.labels).reduce<{ [key: string]: string }>((acc, [key, value]) => {
          acc[key] = String(value);
          return acc;
        }, {})
        : {},
    };
  },

  toJSON(message: Database): unknown {
    const obj: any = {};
    message.name !== undefined && (obj.name = message.name);
    message.uid !== undefined && (obj.uid = message.uid);
    message.syncState !== undefined && (obj.syncState = stateToJSON(message.syncState));
    message.successfulSyncTime !== undefined && (obj.successfulSyncTime = message.successfulSyncTime.toISOString());
    message.project !== undefined && (obj.project = message.project);
    message.schemaVersion !== undefined && (obj.schemaVersion = message.schemaVersion);
    obj.labels = {};
    if (message.labels) {
      Object.entries(message.labels).forEach(([k, v]) => {
        obj.labels[k] = v;
      });
    }
    return obj;
  },

  create(base?: DeepPartial<Database>): Database {
    return Database.fromPartial(base ?? {});
  },

  fromPartial(object: DeepPartial<Database>): Database {
    const message = createBaseDatabase();
    message.name = object.name ?? "";
    message.uid = object.uid ?? "";
    message.syncState = object.syncState ?? 0;
    message.successfulSyncTime = object.successfulSyncTime ?? undefined;
    message.project = object.project ?? "";
    message.schemaVersion = object.schemaVersion ?? "";
    message.labels = Object.entries(object.labels ?? {}).reduce<{ [key: string]: string }>((acc, [key, value]) => {
      if (value !== undefined) {
        acc[key] = String(value);
      }
      return acc;
    }, {});
    return message;
  },
};

function createBaseDatabase_LabelsEntry(): Database_LabelsEntry {
  return { key: "", value: "" };
}

export const Database_LabelsEntry = {
  encode(message: Database_LabelsEntry, writer: _m0.Writer = _m0.Writer.create()): _m0.Writer {
    if (message.key !== "") {
      writer.uint32(10).string(message.key);
    }
    if (message.value !== "") {
      writer.uint32(18).string(message.value);
    }
    return writer;
  },

  decode(input: _m0.Reader | Uint8Array, length?: number): Database_LabelsEntry {
    const reader = input instanceof _m0.Reader ? input : _m0.Reader.create(input);
    let end = length === undefined ? reader.len : reader.pos + length;
    const message = createBaseDatabase_LabelsEntry();
    while (reader.pos < end) {
      const tag = reader.uint32();
      switch (tag >>> 3) {
        case 1:
          if (tag !== 10) {
            break;
          }

          message.key = reader.string();
          continue;
        case 2:
          if (tag !== 18) {
            break;
          }

          message.value = reader.string();
          continue;
      }
      if ((tag & 7) === 4 || tag === 0) {
        break;
      }
      reader.skipType(tag & 7);
    }
    return message;
  },

  fromJSON(object: any): Database_LabelsEntry {
    return { key: isSet(object.key) ? String(object.key) : "", value: isSet(object.value) ? String(object.value) : "" };
  },

  toJSON(message: Database_LabelsEntry): unknown {
    const obj: any = {};
    message.key !== undefined && (obj.key = message.key);
    message.value !== undefined && (obj.value = message.value);
    return obj;
  },

  create(base?: DeepPartial<Database_LabelsEntry>): Database_LabelsEntry {
    return Database_LabelsEntry.fromPartial(base ?? {});
  },

  fromPartial(object: DeepPartial<Database_LabelsEntry>): Database_LabelsEntry {
    const message = createBaseDatabase_LabelsEntry();
    message.key = object.key ?? "";
    message.value = object.value ?? "";
    return message;
  },
};

function createBaseDatabaseMetadata(): DatabaseMetadata {
  return { name: "", schemas: [], characterSet: "", collation: "", extensions: [] };
}

export const DatabaseMetadata = {
  encode(message: DatabaseMetadata, writer: _m0.Writer = _m0.Writer.create()): _m0.Writer {
    if (message.name !== "") {
      writer.uint32(10).string(message.name);
    }
    for (const v of message.schemas) {
      SchemaMetadata.encode(v!, writer.uint32(18).fork()).ldelim();
    }
    if (message.characterSet !== "") {
      writer.uint32(26).string(message.characterSet);
    }
    if (message.collation !== "") {
      writer.uint32(34).string(message.collation);
    }
    for (const v of message.extensions) {
      ExtensionMetadata.encode(v!, writer.uint32(42).fork()).ldelim();
    }
    return writer;
  },

  decode(input: _m0.Reader | Uint8Array, length?: number): DatabaseMetadata {
    const reader = input instanceof _m0.Reader ? input : _m0.Reader.create(input);
    let end = length === undefined ? reader.len : reader.pos + length;
    const message = createBaseDatabaseMetadata();
    while (reader.pos < end) {
      const tag = reader.uint32();
      switch (tag >>> 3) {
        case 1:
          if (tag !== 10) {
            break;
          }

          message.name = reader.string();
          continue;
        case 2:
          if (tag !== 18) {
            break;
          }

          message.schemas.push(SchemaMetadata.decode(reader, reader.uint32()));
          continue;
        case 3:
          if (tag !== 26) {
            break;
          }

          message.characterSet = reader.string();
          continue;
        case 4:
          if (tag !== 34) {
            break;
          }

          message.collation = reader.string();
          continue;
        case 5:
          if (tag !== 42) {
            break;
          }

          message.extensions.push(ExtensionMetadata.decode(reader, reader.uint32()));
          continue;
      }
      if ((tag & 7) === 4 || tag === 0) {
        break;
      }
      reader.skipType(tag & 7);
    }
    return message;
  },

  fromJSON(object: any): DatabaseMetadata {
    return {
      name: isSet(object.name) ? String(object.name) : "",
      schemas: Array.isArray(object?.schemas) ? object.schemas.map((e: any) => SchemaMetadata.fromJSON(e)) : [],
      characterSet: isSet(object.characterSet) ? String(object.characterSet) : "",
      collation: isSet(object.collation) ? String(object.collation) : "",
      extensions: Array.isArray(object?.extensions)
        ? object.extensions.map((e: any) => ExtensionMetadata.fromJSON(e))
        : [],
    };
  },

  toJSON(message: DatabaseMetadata): unknown {
    const obj: any = {};
    message.name !== undefined && (obj.name = message.name);
    if (message.schemas) {
      obj.schemas = message.schemas.map((e) => e ? SchemaMetadata.toJSON(e) : undefined);
    } else {
      obj.schemas = [];
    }
    message.characterSet !== undefined && (obj.characterSet = message.characterSet);
    message.collation !== undefined && (obj.collation = message.collation);
    if (message.extensions) {
      obj.extensions = message.extensions.map((e) => e ? ExtensionMetadata.toJSON(e) : undefined);
    } else {
      obj.extensions = [];
    }
    return obj;
  },

  create(base?: DeepPartial<DatabaseMetadata>): DatabaseMetadata {
    return DatabaseMetadata.fromPartial(base ?? {});
  },

  fromPartial(object: DeepPartial<DatabaseMetadata>): DatabaseMetadata {
    const message = createBaseDatabaseMetadata();
    message.name = object.name ?? "";
    message.schemas = object.schemas?.map((e) => SchemaMetadata.fromPartial(e)) || [];
    message.characterSet = object.characterSet ?? "";
    message.collation = object.collation ?? "";
    message.extensions = object.extensions?.map((e) => ExtensionMetadata.fromPartial(e)) || [];
    return message;
  },
};

function createBaseSchemaMetadata(): SchemaMetadata {
  return { name: "", tables: [], views: [], functions: [] };
}

export const SchemaMetadata = {
  encode(message: SchemaMetadata, writer: _m0.Writer = _m0.Writer.create()): _m0.Writer {
    if (message.name !== "") {
      writer.uint32(10).string(message.name);
    }
    for (const v of message.tables) {
      TableMetadata.encode(v!, writer.uint32(18).fork()).ldelim();
    }
    for (const v of message.views) {
      ViewMetadata.encode(v!, writer.uint32(26).fork()).ldelim();
    }
    for (const v of message.functions) {
      FunctionMetadata.encode(v!, writer.uint32(34).fork()).ldelim();
    }
    return writer;
  },

  decode(input: _m0.Reader | Uint8Array, length?: number): SchemaMetadata {
    const reader = input instanceof _m0.Reader ? input : _m0.Reader.create(input);
    let end = length === undefined ? reader.len : reader.pos + length;
    const message = createBaseSchemaMetadata();
    while (reader.pos < end) {
      const tag = reader.uint32();
      switch (tag >>> 3) {
        case 1:
          if (tag !== 10) {
            break;
          }

          message.name = reader.string();
          continue;
        case 2:
          if (tag !== 18) {
            break;
          }

          message.tables.push(TableMetadata.decode(reader, reader.uint32()));
          continue;
        case 3:
          if (tag !== 26) {
            break;
          }

          message.views.push(ViewMetadata.decode(reader, reader.uint32()));
          continue;
        case 4:
          if (tag !== 34) {
            break;
          }

          message.functions.push(FunctionMetadata.decode(reader, reader.uint32()));
          continue;
      }
      if ((tag & 7) === 4 || tag === 0) {
        break;
      }
      reader.skipType(tag & 7);
    }
    return message;
  },

  fromJSON(object: any): SchemaMetadata {
    return {
      name: isSet(object.name) ? String(object.name) : "",
      tables: Array.isArray(object?.tables) ? object.tables.map((e: any) => TableMetadata.fromJSON(e)) : [],
      views: Array.isArray(object?.views) ? object.views.map((e: any) => ViewMetadata.fromJSON(e)) : [],
      functions: Array.isArray(object?.functions) ? object.functions.map((e: any) => FunctionMetadata.fromJSON(e)) : [],
    };
  },

  toJSON(message: SchemaMetadata): unknown {
    const obj: any = {};
    message.name !== undefined && (obj.name = message.name);
    if (message.tables) {
      obj.tables = message.tables.map((e) => e ? TableMetadata.toJSON(e) : undefined);
    } else {
      obj.tables = [];
    }
    if (message.views) {
      obj.views = message.views.map((e) => e ? ViewMetadata.toJSON(e) : undefined);
    } else {
      obj.views = [];
    }
    if (message.functions) {
      obj.functions = message.functions.map((e) => e ? FunctionMetadata.toJSON(e) : undefined);
    } else {
      obj.functions = [];
    }
    return obj;
  },

  create(base?: DeepPartial<SchemaMetadata>): SchemaMetadata {
    return SchemaMetadata.fromPartial(base ?? {});
  },

  fromPartial(object: DeepPartial<SchemaMetadata>): SchemaMetadata {
    const message = createBaseSchemaMetadata();
    message.name = object.name ?? "";
    message.tables = object.tables?.map((e) => TableMetadata.fromPartial(e)) || [];
    message.views = object.views?.map((e) => ViewMetadata.fromPartial(e)) || [];
    message.functions = object.functions?.map((e) => FunctionMetadata.fromPartial(e)) || [];
    return message;
  },
};

function createBaseTableMetadata(): TableMetadata {
  return {
    name: "",
    columns: [],
    indexes: [],
    engine: "",
    collation: "",
    rowCount: 0,
    dataSize: 0,
    indexSize: 0,
    dataFree: 0,
    createOptions: "",
    comment: "",
    foreignKeys: [],
  };
}

export const TableMetadata = {
  encode(message: TableMetadata, writer: _m0.Writer = _m0.Writer.create()): _m0.Writer {
    if (message.name !== "") {
      writer.uint32(10).string(message.name);
    }
    for (const v of message.columns) {
      ColumnMetadata.encode(v!, writer.uint32(18).fork()).ldelim();
    }
    for (const v of message.indexes) {
      IndexMetadata.encode(v!, writer.uint32(26).fork()).ldelim();
    }
    if (message.engine !== "") {
      writer.uint32(34).string(message.engine);
    }
    if (message.collation !== "") {
      writer.uint32(42).string(message.collation);
    }
    if (message.rowCount !== 0) {
      writer.uint32(48).int64(message.rowCount);
    }
    if (message.dataSize !== 0) {
      writer.uint32(56).int64(message.dataSize);
    }
    if (message.indexSize !== 0) {
      writer.uint32(64).int64(message.indexSize);
    }
    if (message.dataFree !== 0) {
      writer.uint32(72).int64(message.dataFree);
    }
    if (message.createOptions !== "") {
      writer.uint32(82).string(message.createOptions);
    }
    if (message.comment !== "") {
      writer.uint32(90).string(message.comment);
    }
    for (const v of message.foreignKeys) {
      ForeignKeyMetadata.encode(v!, writer.uint32(98).fork()).ldelim();
    }
    return writer;
  },

  decode(input: _m0.Reader | Uint8Array, length?: number): TableMetadata {
    const reader = input instanceof _m0.Reader ? input : _m0.Reader.create(input);
    let end = length === undefined ? reader.len : reader.pos + length;
    const message = createBaseTableMetadata();
    while (reader.pos < end) {
      const tag = reader.uint32();
      switch (tag >>> 3) {
        case 1:
          if (tag !== 10) {
            break;
          }

          message.name = reader.string();
          continue;
        case 2:
          if (tag !== 18) {
            break;
          }

          message.columns.push(ColumnMetadata.decode(reader, reader.uint32()));
          continue;
        case 3:
          if (tag !== 26) {
            break;
          }

          message.indexes.push(IndexMetadata.decode(reader, reader.uint32()));
          continue;
        case 4:
          if (tag !== 34) {
            break;
          }

          message.engine = reader.string();
          continue;
        case 5:
          if (tag !== 42) {
            break;
          }

          message.collation = reader.string();
          continue;
        case 6:
          if (tag !== 48) {
            break;
          }

          message.rowCount = longToNumber(reader.int64() as Long);
          continue;
        case 7:
          if (tag !== 56) {
            break;
          }

          message.dataSize = longToNumber(reader.int64() as Long);
          continue;
        case 8:
          if (tag !== 64) {
            break;
          }

          message.indexSize = longToNumber(reader.int64() as Long);
          continue;
        case 9:
          if (tag !== 72) {
            break;
          }

          message.dataFree = longToNumber(reader.int64() as Long);
          continue;
        case 10:
          if (tag !== 82) {
            break;
          }

          message.createOptions = reader.string();
          continue;
        case 11:
          if (tag !== 90) {
            break;
          }

          message.comment = reader.string();
          continue;
        case 12:
          if (tag !== 98) {
            break;
          }

          message.foreignKeys.push(ForeignKeyMetadata.decode(reader, reader.uint32()));
          continue;
      }
      if ((tag & 7) === 4 || tag === 0) {
        break;
      }
      reader.skipType(tag & 7);
    }
    return message;
  },

  fromJSON(object: any): TableMetadata {
    return {
      name: isSet(object.name) ? String(object.name) : "",
      columns: Array.isArray(object?.columns) ? object.columns.map((e: any) => ColumnMetadata.fromJSON(e)) : [],
      indexes: Array.isArray(object?.indexes) ? object.indexes.map((e: any) => IndexMetadata.fromJSON(e)) : [],
      engine: isSet(object.engine) ? String(object.engine) : "",
      collation: isSet(object.collation) ? String(object.collation) : "",
      rowCount: isSet(object.rowCount) ? Number(object.rowCount) : 0,
      dataSize: isSet(object.dataSize) ? Number(object.dataSize) : 0,
      indexSize: isSet(object.indexSize) ? Number(object.indexSize) : 0,
      dataFree: isSet(object.dataFree) ? Number(object.dataFree) : 0,
      createOptions: isSet(object.createOptions) ? String(object.createOptions) : "",
      comment: isSet(object.comment) ? String(object.comment) : "",
      foreignKeys: Array.isArray(object?.foreignKeys)
        ? object.foreignKeys.map((e: any) => ForeignKeyMetadata.fromJSON(e))
        : [],
    };
  },

  toJSON(message: TableMetadata): unknown {
    const obj: any = {};
    message.name !== undefined && (obj.name = message.name);
    if (message.columns) {
      obj.columns = message.columns.map((e) => e ? ColumnMetadata.toJSON(e) : undefined);
    } else {
      obj.columns = [];
    }
    if (message.indexes) {
      obj.indexes = message.indexes.map((e) => e ? IndexMetadata.toJSON(e) : undefined);
    } else {
      obj.indexes = [];
    }
    message.engine !== undefined && (obj.engine = message.engine);
    message.collation !== undefined && (obj.collation = message.collation);
    message.rowCount !== undefined && (obj.rowCount = Math.round(message.rowCount));
    message.dataSize !== undefined && (obj.dataSize = Math.round(message.dataSize));
    message.indexSize !== undefined && (obj.indexSize = Math.round(message.indexSize));
    message.dataFree !== undefined && (obj.dataFree = Math.round(message.dataFree));
    message.createOptions !== undefined && (obj.createOptions = message.createOptions);
    message.comment !== undefined && (obj.comment = message.comment);
    if (message.foreignKeys) {
      obj.foreignKeys = message.foreignKeys.map((e) => e ? ForeignKeyMetadata.toJSON(e) : undefined);
    } else {
      obj.foreignKeys = [];
    }
    return obj;
  },

  create(base?: DeepPartial<TableMetadata>): TableMetadata {
    return TableMetadata.fromPartial(base ?? {});
  },

  fromPartial(object: DeepPartial<TableMetadata>): TableMetadata {
    const message = createBaseTableMetadata();
    message.name = object.name ?? "";
    message.columns = object.columns?.map((e) => ColumnMetadata.fromPartial(e)) || [];
    message.indexes = object.indexes?.map((e) => IndexMetadata.fromPartial(e)) || [];
    message.engine = object.engine ?? "";
    message.collation = object.collation ?? "";
    message.rowCount = object.rowCount ?? 0;
    message.dataSize = object.dataSize ?? 0;
    message.indexSize = object.indexSize ?? 0;
    message.dataFree = object.dataFree ?? 0;
    message.createOptions = object.createOptions ?? "";
    message.comment = object.comment ?? "";
    message.foreignKeys = object.foreignKeys?.map((e) => ForeignKeyMetadata.fromPartial(e)) || [];
    return message;
  },
};

function createBaseColumnMetadata(): ColumnMetadata {
  return {
    name: "",
    position: 0,
    default: undefined,
    nullable: false,
    type: "",
    characterSet: "",
    collation: "",
    comment: "",
  };
}

export const ColumnMetadata = {
  encode(message: ColumnMetadata, writer: _m0.Writer = _m0.Writer.create()): _m0.Writer {
    if (message.name !== "") {
      writer.uint32(10).string(message.name);
    }
    if (message.position !== 0) {
      writer.uint32(16).int32(message.position);
    }
    if (message.default !== undefined) {
      StringValue.encode({ value: message.default! }, writer.uint32(26).fork()).ldelim();
    }
    if (message.nullable === true) {
      writer.uint32(32).bool(message.nullable);
    }
    if (message.type !== "") {
      writer.uint32(42).string(message.type);
    }
    if (message.characterSet !== "") {
      writer.uint32(50).string(message.characterSet);
    }
    if (message.collation !== "") {
      writer.uint32(58).string(message.collation);
    }
    if (message.comment !== "") {
      writer.uint32(66).string(message.comment);
    }
    return writer;
  },

  decode(input: _m0.Reader | Uint8Array, length?: number): ColumnMetadata {
    const reader = input instanceof _m0.Reader ? input : _m0.Reader.create(input);
    let end = length === undefined ? reader.len : reader.pos + length;
    const message = createBaseColumnMetadata();
    while (reader.pos < end) {
      const tag = reader.uint32();
      switch (tag >>> 3) {
        case 1:
          if (tag !== 10) {
            break;
          }

          message.name = reader.string();
          continue;
        case 2:
          if (tag !== 16) {
            break;
          }

          message.position = reader.int32();
          continue;
        case 3:
          if (tag !== 26) {
            break;
          }

          message.default = StringValue.decode(reader, reader.uint32()).value;
          continue;
        case 4:
          if (tag !== 32) {
            break;
          }

          message.nullable = reader.bool();
          continue;
        case 5:
          if (tag !== 42) {
            break;
          }

          message.type = reader.string();
          continue;
        case 6:
          if (tag !== 50) {
            break;
          }

          message.characterSet = reader.string();
          continue;
        case 7:
          if (tag !== 58) {
            break;
          }

          message.collation = reader.string();
          continue;
        case 8:
          if (tag !== 66) {
            break;
          }

          message.comment = reader.string();
          continue;
      }
      if ((tag & 7) === 4 || tag === 0) {
        break;
      }
      reader.skipType(tag & 7);
    }
    return message;
  },

  fromJSON(object: any): ColumnMetadata {
    return {
      name: isSet(object.name) ? String(object.name) : "",
      position: isSet(object.position) ? Number(object.position) : 0,
      default: isSet(object.default) ? String(object.default) : undefined,
      nullable: isSet(object.nullable) ? Boolean(object.nullable) : false,
      type: isSet(object.type) ? String(object.type) : "",
      characterSet: isSet(object.characterSet) ? String(object.characterSet) : "",
      collation: isSet(object.collation) ? String(object.collation) : "",
      comment: isSet(object.comment) ? String(object.comment) : "",
    };
  },

  toJSON(message: ColumnMetadata): unknown {
    const obj: any = {};
    message.name !== undefined && (obj.name = message.name);
    message.position !== undefined && (obj.position = Math.round(message.position));
    message.default !== undefined && (obj.default = message.default);
    message.nullable !== undefined && (obj.nullable = message.nullable);
    message.type !== undefined && (obj.type = message.type);
    message.characterSet !== undefined && (obj.characterSet = message.characterSet);
    message.collation !== undefined && (obj.collation = message.collation);
    message.comment !== undefined && (obj.comment = message.comment);
    return obj;
  },

  create(base?: DeepPartial<ColumnMetadata>): ColumnMetadata {
    return ColumnMetadata.fromPartial(base ?? {});
  },

  fromPartial(object: DeepPartial<ColumnMetadata>): ColumnMetadata {
    const message = createBaseColumnMetadata();
    message.name = object.name ?? "";
    message.position = object.position ?? 0;
    message.default = object.default ?? undefined;
    message.nullable = object.nullable ?? false;
    message.type = object.type ?? "";
    message.characterSet = object.characterSet ?? "";
    message.collation = object.collation ?? "";
    message.comment = object.comment ?? "";
    return message;
  },
};

function createBaseViewMetadata(): ViewMetadata {
  return { name: "", definition: "", comment: "", dependentColumns: [] };
}

export const ViewMetadata = {
  encode(message: ViewMetadata, writer: _m0.Writer = _m0.Writer.create()): _m0.Writer {
    if (message.name !== "") {
      writer.uint32(10).string(message.name);
    }
    if (message.definition !== "") {
      writer.uint32(18).string(message.definition);
    }
    if (message.comment !== "") {
      writer.uint32(26).string(message.comment);
    }
    for (const v of message.dependentColumns) {
      DependentColumn.encode(v!, writer.uint32(34).fork()).ldelim();
    }
    return writer;
  },

  decode(input: _m0.Reader | Uint8Array, length?: number): ViewMetadata {
    const reader = input instanceof _m0.Reader ? input : _m0.Reader.create(input);
    let end = length === undefined ? reader.len : reader.pos + length;
    const message = createBaseViewMetadata();
    while (reader.pos < end) {
      const tag = reader.uint32();
      switch (tag >>> 3) {
        case 1:
          if (tag !== 10) {
            break;
          }

          message.name = reader.string();
          continue;
        case 2:
          if (tag !== 18) {
            break;
          }

          message.definition = reader.string();
          continue;
        case 3:
          if (tag !== 26) {
            break;
          }

          message.comment = reader.string();
          continue;
        case 4:
          if (tag !== 34) {
            break;
          }

          message.dependentColumns.push(DependentColumn.decode(reader, reader.uint32()));
          continue;
      }
      if ((tag & 7) === 4 || tag === 0) {
        break;
      }
      reader.skipType(tag & 7);
    }
    return message;
  },

  fromJSON(object: any): ViewMetadata {
    return {
      name: isSet(object.name) ? String(object.name) : "",
      definition: isSet(object.definition) ? String(object.definition) : "",
      comment: isSet(object.comment) ? String(object.comment) : "",
      dependentColumns: Array.isArray(object?.dependentColumns)
        ? object.dependentColumns.map((e: any) => DependentColumn.fromJSON(e))
        : [],
    };
  },

  toJSON(message: ViewMetadata): unknown {
    const obj: any = {};
    message.name !== undefined && (obj.name = message.name);
    message.definition !== undefined && (obj.definition = message.definition);
    message.comment !== undefined && (obj.comment = message.comment);
    if (message.dependentColumns) {
      obj.dependentColumns = message.dependentColumns.map((e) => e ? DependentColumn.toJSON(e) : undefined);
    } else {
      obj.dependentColumns = [];
    }
    return obj;
  },

  create(base?: DeepPartial<ViewMetadata>): ViewMetadata {
    return ViewMetadata.fromPartial(base ?? {});
  },

  fromPartial(object: DeepPartial<ViewMetadata>): ViewMetadata {
    const message = createBaseViewMetadata();
    message.name = object.name ?? "";
    message.definition = object.definition ?? "";
    message.comment = object.comment ?? "";
    message.dependentColumns = object.dependentColumns?.map((e) => DependentColumn.fromPartial(e)) || [];
    return message;
  },
};

function createBaseDependentColumn(): DependentColumn {
  return { schema: "", table: "", column: "" };
}

export const DependentColumn = {
  encode(message: DependentColumn, writer: _m0.Writer = _m0.Writer.create()): _m0.Writer {
    if (message.schema !== "") {
      writer.uint32(10).string(message.schema);
    }
    if (message.table !== "") {
      writer.uint32(18).string(message.table);
    }
    if (message.column !== "") {
      writer.uint32(26).string(message.column);
    }
    return writer;
  },

  decode(input: _m0.Reader | Uint8Array, length?: number): DependentColumn {
    const reader = input instanceof _m0.Reader ? input : _m0.Reader.create(input);
    let end = length === undefined ? reader.len : reader.pos + length;
    const message = createBaseDependentColumn();
    while (reader.pos < end) {
      const tag = reader.uint32();
      switch (tag >>> 3) {
        case 1:
          if (tag !== 10) {
            break;
          }

          message.schema = reader.string();
          continue;
        case 2:
          if (tag !== 18) {
            break;
          }

          message.table = reader.string();
          continue;
        case 3:
          if (tag !== 26) {
            break;
          }

          message.column = reader.string();
          continue;
      }
      if ((tag & 7) === 4 || tag === 0) {
        break;
      }
      reader.skipType(tag & 7);
    }
    return message;
  },

  fromJSON(object: any): DependentColumn {
    return {
      schema: isSet(object.schema) ? String(object.schema) : "",
      table: isSet(object.table) ? String(object.table) : "",
      column: isSet(object.column) ? String(object.column) : "",
    };
  },

  toJSON(message: DependentColumn): unknown {
    const obj: any = {};
    message.schema !== undefined && (obj.schema = message.schema);
    message.table !== undefined && (obj.table = message.table);
    message.column !== undefined && (obj.column = message.column);
    return obj;
  },

  create(base?: DeepPartial<DependentColumn>): DependentColumn {
    return DependentColumn.fromPartial(base ?? {});
  },

  fromPartial(object: DeepPartial<DependentColumn>): DependentColumn {
    const message = createBaseDependentColumn();
    message.schema = object.schema ?? "";
    message.table = object.table ?? "";
    message.column = object.column ?? "";
    return message;
  },
};

function createBaseFunctionMetadata(): FunctionMetadata {
  return { name: "", definition: "" };
}

export const FunctionMetadata = {
  encode(message: FunctionMetadata, writer: _m0.Writer = _m0.Writer.create()): _m0.Writer {
    if (message.name !== "") {
      writer.uint32(10).string(message.name);
    }
    if (message.definition !== "") {
      writer.uint32(18).string(message.definition);
    }
    return writer;
  },

  decode(input: _m0.Reader | Uint8Array, length?: number): FunctionMetadata {
    const reader = input instanceof _m0.Reader ? input : _m0.Reader.create(input);
    let end = length === undefined ? reader.len : reader.pos + length;
    const message = createBaseFunctionMetadata();
    while (reader.pos < end) {
      const tag = reader.uint32();
      switch (tag >>> 3) {
        case 1:
          if (tag !== 10) {
            break;
          }

          message.name = reader.string();
          continue;
        case 2:
          if (tag !== 18) {
            break;
          }

          message.definition = reader.string();
          continue;
      }
      if ((tag & 7) === 4 || tag === 0) {
        break;
      }
      reader.skipType(tag & 7);
    }
    return message;
  },

  fromJSON(object: any): FunctionMetadata {
    return {
      name: isSet(object.name) ? String(object.name) : "",
      definition: isSet(object.definition) ? String(object.definition) : "",
    };
  },

  toJSON(message: FunctionMetadata): unknown {
    const obj: any = {};
    message.name !== undefined && (obj.name = message.name);
    message.definition !== undefined && (obj.definition = message.definition);
    return obj;
  },

  create(base?: DeepPartial<FunctionMetadata>): FunctionMetadata {
    return FunctionMetadata.fromPartial(base ?? {});
  },

  fromPartial(object: DeepPartial<FunctionMetadata>): FunctionMetadata {
    const message = createBaseFunctionMetadata();
    message.name = object.name ?? "";
    message.definition = object.definition ?? "";
    return message;
  },
};

function createBaseIndexMetadata(): IndexMetadata {
  return { name: "", expressions: [], type: "", unique: false, primary: false, visible: false, comment: "" };
}

export const IndexMetadata = {
  encode(message: IndexMetadata, writer: _m0.Writer = _m0.Writer.create()): _m0.Writer {
    if (message.name !== "") {
      writer.uint32(10).string(message.name);
    }
    for (const v of message.expressions) {
      writer.uint32(18).string(v!);
    }
    if (message.type !== "") {
      writer.uint32(26).string(message.type);
    }
    if (message.unique === true) {
      writer.uint32(32).bool(message.unique);
    }
    if (message.primary === true) {
      writer.uint32(40).bool(message.primary);
    }
    if (message.visible === true) {
      writer.uint32(48).bool(message.visible);
    }
    if (message.comment !== "") {
      writer.uint32(58).string(message.comment);
    }
    return writer;
  },

  decode(input: _m0.Reader | Uint8Array, length?: number): IndexMetadata {
    const reader = input instanceof _m0.Reader ? input : _m0.Reader.create(input);
    let end = length === undefined ? reader.len : reader.pos + length;
    const message = createBaseIndexMetadata();
    while (reader.pos < end) {
      const tag = reader.uint32();
      switch (tag >>> 3) {
        case 1:
          if (tag !== 10) {
            break;
          }

          message.name = reader.string();
          continue;
        case 2:
          if (tag !== 18) {
            break;
          }

          message.expressions.push(reader.string());
          continue;
        case 3:
          if (tag !== 26) {
            break;
          }

          message.type = reader.string();
          continue;
        case 4:
          if (tag !== 32) {
            break;
          }

          message.unique = reader.bool();
          continue;
        case 5:
          if (tag !== 40) {
            break;
          }

          message.primary = reader.bool();
          continue;
        case 6:
          if (tag !== 48) {
            break;
          }

          message.visible = reader.bool();
          continue;
        case 7:
          if (tag !== 58) {
            break;
          }

          message.comment = reader.string();
          continue;
      }
      if ((tag & 7) === 4 || tag === 0) {
        break;
      }
      reader.skipType(tag & 7);
    }
    return message;
  },

  fromJSON(object: any): IndexMetadata {
    return {
      name: isSet(object.name) ? String(object.name) : "",
      expressions: Array.isArray(object?.expressions) ? object.expressions.map((e: any) => String(e)) : [],
      type: isSet(object.type) ? String(object.type) : "",
      unique: isSet(object.unique) ? Boolean(object.unique) : false,
      primary: isSet(object.primary) ? Boolean(object.primary) : false,
      visible: isSet(object.visible) ? Boolean(object.visible) : false,
      comment: isSet(object.comment) ? String(object.comment) : "",
    };
  },

  toJSON(message: IndexMetadata): unknown {
    const obj: any = {};
    message.name !== undefined && (obj.name = message.name);
    if (message.expressions) {
      obj.expressions = message.expressions.map((e) => e);
    } else {
      obj.expressions = [];
    }
    message.type !== undefined && (obj.type = message.type);
    message.unique !== undefined && (obj.unique = message.unique);
    message.primary !== undefined && (obj.primary = message.primary);
    message.visible !== undefined && (obj.visible = message.visible);
    message.comment !== undefined && (obj.comment = message.comment);
    return obj;
  },

  create(base?: DeepPartial<IndexMetadata>): IndexMetadata {
    return IndexMetadata.fromPartial(base ?? {});
  },

  fromPartial(object: DeepPartial<IndexMetadata>): IndexMetadata {
    const message = createBaseIndexMetadata();
    message.name = object.name ?? "";
    message.expressions = object.expressions?.map((e) => e) || [];
    message.type = object.type ?? "";
    message.unique = object.unique ?? false;
    message.primary = object.primary ?? false;
    message.visible = object.visible ?? false;
    message.comment = object.comment ?? "";
    return message;
  },
};

function createBaseExtensionMetadata(): ExtensionMetadata {
  return { name: "", schema: "", version: "", description: "" };
}

export const ExtensionMetadata = {
  encode(message: ExtensionMetadata, writer: _m0.Writer = _m0.Writer.create()): _m0.Writer {
    if (message.name !== "") {
      writer.uint32(10).string(message.name);
    }
    if (message.schema !== "") {
      writer.uint32(18).string(message.schema);
    }
    if (message.version !== "") {
      writer.uint32(26).string(message.version);
    }
    if (message.description !== "") {
      writer.uint32(34).string(message.description);
    }
    return writer;
  },

  decode(input: _m0.Reader | Uint8Array, length?: number): ExtensionMetadata {
    const reader = input instanceof _m0.Reader ? input : _m0.Reader.create(input);
    let end = length === undefined ? reader.len : reader.pos + length;
    const message = createBaseExtensionMetadata();
    while (reader.pos < end) {
      const tag = reader.uint32();
      switch (tag >>> 3) {
        case 1:
          if (tag !== 10) {
            break;
          }

          message.name = reader.string();
          continue;
        case 2:
          if (tag !== 18) {
            break;
          }

          message.schema = reader.string();
          continue;
        case 3:
          if (tag !== 26) {
            break;
          }

          message.version = reader.string();
          continue;
        case 4:
          if (tag !== 34) {
            break;
          }

          message.description = reader.string();
          continue;
      }
      if ((tag & 7) === 4 || tag === 0) {
        break;
      }
      reader.skipType(tag & 7);
    }
    return message;
  },

  fromJSON(object: any): ExtensionMetadata {
    return {
      name: isSet(object.name) ? String(object.name) : "",
      schema: isSet(object.schema) ? String(object.schema) : "",
      version: isSet(object.version) ? String(object.version) : "",
      description: isSet(object.description) ? String(object.description) : "",
    };
  },

  toJSON(message: ExtensionMetadata): unknown {
    const obj: any = {};
    message.name !== undefined && (obj.name = message.name);
    message.schema !== undefined && (obj.schema = message.schema);
    message.version !== undefined && (obj.version = message.version);
    message.description !== undefined && (obj.description = message.description);
    return obj;
  },

  create(base?: DeepPartial<ExtensionMetadata>): ExtensionMetadata {
    return ExtensionMetadata.fromPartial(base ?? {});
  },

  fromPartial(object: DeepPartial<ExtensionMetadata>): ExtensionMetadata {
    const message = createBaseExtensionMetadata();
    message.name = object.name ?? "";
    message.schema = object.schema ?? "";
    message.version = object.version ?? "";
    message.description = object.description ?? "";
    return message;
  },
};

function createBaseForeignKeyMetadata(): ForeignKeyMetadata {
  return {
    name: "",
    columns: [],
    referencedSchema: "",
    referencedTable: "",
    referencedColumns: [],
    onDelete: "",
    onUpdate: "",
    matchType: "",
  };
}

export const ForeignKeyMetadata = {
  encode(message: ForeignKeyMetadata, writer: _m0.Writer = _m0.Writer.create()): _m0.Writer {
    if (message.name !== "") {
      writer.uint32(10).string(message.name);
    }
    for (const v of message.columns) {
      writer.uint32(18).string(v!);
    }
    if (message.referencedSchema !== "") {
      writer.uint32(26).string(message.referencedSchema);
    }
    if (message.referencedTable !== "") {
      writer.uint32(34).string(message.referencedTable);
    }
    for (const v of message.referencedColumns) {
      writer.uint32(42).string(v!);
    }
    if (message.onDelete !== "") {
      writer.uint32(50).string(message.onDelete);
    }
    if (message.onUpdate !== "") {
      writer.uint32(58).string(message.onUpdate);
    }
    if (message.matchType !== "") {
      writer.uint32(66).string(message.matchType);
    }
    return writer;
  },

  decode(input: _m0.Reader | Uint8Array, length?: number): ForeignKeyMetadata {
    const reader = input instanceof _m0.Reader ? input : _m0.Reader.create(input);
    let end = length === undefined ? reader.len : reader.pos + length;
    const message = createBaseForeignKeyMetadata();
    while (reader.pos < end) {
      const tag = reader.uint32();
      switch (tag >>> 3) {
        case 1:
          if (tag !== 10) {
            break;
          }

          message.name = reader.string();
          continue;
        case 2:
          if (tag !== 18) {
            break;
          }

          message.columns.push(reader.string());
          continue;
        case 3:
          if (tag !== 26) {
            break;
          }

          message.referencedSchema = reader.string();
          continue;
        case 4:
          if (tag !== 34) {
            break;
          }

          message.referencedTable = reader.string();
          continue;
        case 5:
          if (tag !== 42) {
            break;
          }

          message.referencedColumns.push(reader.string());
          continue;
        case 6:
          if (tag !== 50) {
            break;
          }

          message.onDelete = reader.string();
          continue;
        case 7:
          if (tag !== 58) {
            break;
          }

          message.onUpdate = reader.string();
          continue;
        case 8:
          if (tag !== 66) {
            break;
          }

          message.matchType = reader.string();
          continue;
      }
      if ((tag & 7) === 4 || tag === 0) {
        break;
      }
      reader.skipType(tag & 7);
    }
    return message;
  },

  fromJSON(object: any): ForeignKeyMetadata {
    return {
      name: isSet(object.name) ? String(object.name) : "",
      columns: Array.isArray(object?.columns) ? object.columns.map((e: any) => String(e)) : [],
      referencedSchema: isSet(object.referencedSchema) ? String(object.referencedSchema) : "",
      referencedTable: isSet(object.referencedTable) ? String(object.referencedTable) : "",
      referencedColumns: Array.isArray(object?.referencedColumns)
        ? object.referencedColumns.map((e: any) => String(e))
        : [],
      onDelete: isSet(object.onDelete) ? String(object.onDelete) : "",
      onUpdate: isSet(object.onUpdate) ? String(object.onUpdate) : "",
      matchType: isSet(object.matchType) ? String(object.matchType) : "",
    };
  },

  toJSON(message: ForeignKeyMetadata): unknown {
    const obj: any = {};
    message.name !== undefined && (obj.name = message.name);
    if (message.columns) {
      obj.columns = message.columns.map((e) => e);
    } else {
      obj.columns = [];
    }
    message.referencedSchema !== undefined && (obj.referencedSchema = message.referencedSchema);
    message.referencedTable !== undefined && (obj.referencedTable = message.referencedTable);
    if (message.referencedColumns) {
      obj.referencedColumns = message.referencedColumns.map((e) => e);
    } else {
      obj.referencedColumns = [];
    }
    message.onDelete !== undefined && (obj.onDelete = message.onDelete);
    message.onUpdate !== undefined && (obj.onUpdate = message.onUpdate);
    message.matchType !== undefined && (obj.matchType = message.matchType);
    return obj;
  },

  create(base?: DeepPartial<ForeignKeyMetadata>): ForeignKeyMetadata {
    return ForeignKeyMetadata.fromPartial(base ?? {});
  },

  fromPartial(object: DeepPartial<ForeignKeyMetadata>): ForeignKeyMetadata {
    const message = createBaseForeignKeyMetadata();
    message.name = object.name ?? "";
    message.columns = object.columns?.map((e) => e) || [];
    message.referencedSchema = object.referencedSchema ?? "";
    message.referencedTable = object.referencedTable ?? "";
    message.referencedColumns = object.referencedColumns?.map((e) => e) || [];
    message.onDelete = object.onDelete ?? "";
    message.onUpdate = object.onUpdate ?? "";
    message.matchType = object.matchType ?? "";
    return message;
  },
};

function createBaseDatabaseSchema(): DatabaseSchema {
  return { schema: "" };
}

export const DatabaseSchema = {
  encode(message: DatabaseSchema, writer: _m0.Writer = _m0.Writer.create()): _m0.Writer {
    if (message.schema !== "") {
      writer.uint32(10).string(message.schema);
    }
    return writer;
  },

  decode(input: _m0.Reader | Uint8Array, length?: number): DatabaseSchema {
    const reader = input instanceof _m0.Reader ? input : _m0.Reader.create(input);
    let end = length === undefined ? reader.len : reader.pos + length;
    const message = createBaseDatabaseSchema();
    while (reader.pos < end) {
      const tag = reader.uint32();
      switch (tag >>> 3) {
        case 1:
          if (tag !== 10) {
            break;
          }

          message.schema = reader.string();
          continue;
      }
      if ((tag & 7) === 4 || tag === 0) {
        break;
      }
      reader.skipType(tag & 7);
    }
    return message;
  },

  fromJSON(object: any): DatabaseSchema {
    return { schema: isSet(object.schema) ? String(object.schema) : "" };
  },

  toJSON(message: DatabaseSchema): unknown {
    const obj: any = {};
    message.schema !== undefined && (obj.schema = message.schema);
    return obj;
  },

  create(base?: DeepPartial<DatabaseSchema>): DatabaseSchema {
    return DatabaseSchema.fromPartial(base ?? {});
  },

  fromPartial(object: DeepPartial<DatabaseSchema>): DatabaseSchema {
    const message = createBaseDatabaseSchema();
    message.schema = object.schema ?? "";
    return message;
  },
};

function createBaseBackupSetting(): BackupSetting {
  return { name: "", backupRetainDuration: undefined, cronSchedule: "", hookUrl: "" };
}

export const BackupSetting = {
  encode(message: BackupSetting, writer: _m0.Writer = _m0.Writer.create()): _m0.Writer {
    if (message.name !== "") {
      writer.uint32(10).string(message.name);
    }
    if (message.backupRetainDuration !== undefined) {
      Duration.encode(message.backupRetainDuration, writer.uint32(18).fork()).ldelim();
    }
    if (message.cronSchedule !== "") {
      writer.uint32(26).string(message.cronSchedule);
    }
    if (message.hookUrl !== "") {
      writer.uint32(34).string(message.hookUrl);
    }
    return writer;
  },

  decode(input: _m0.Reader | Uint8Array, length?: number): BackupSetting {
    const reader = input instanceof _m0.Reader ? input : _m0.Reader.create(input);
    let end = length === undefined ? reader.len : reader.pos + length;
    const message = createBaseBackupSetting();
    while (reader.pos < end) {
      const tag = reader.uint32();
      switch (tag >>> 3) {
        case 1:
          if (tag !== 10) {
            break;
          }

          message.name = reader.string();
          continue;
        case 2:
          if (tag !== 18) {
            break;
          }

          message.backupRetainDuration = Duration.decode(reader, reader.uint32());
          continue;
        case 3:
          if (tag !== 26) {
            break;
          }

          message.cronSchedule = reader.string();
          continue;
        case 4:
          if (tag !== 34) {
            break;
          }

          message.hookUrl = reader.string();
          continue;
      }
      if ((tag & 7) === 4 || tag === 0) {
        break;
      }
      reader.skipType(tag & 7);
    }
    return message;
  },

  fromJSON(object: any): BackupSetting {
    return {
      name: isSet(object.name) ? String(object.name) : "",
      backupRetainDuration: isSet(object.backupRetainDuration)
        ? Duration.fromJSON(object.backupRetainDuration)
        : undefined,
      cronSchedule: isSet(object.cronSchedule) ? String(object.cronSchedule) : "",
      hookUrl: isSet(object.hookUrl) ? String(object.hookUrl) : "",
    };
  },

  toJSON(message: BackupSetting): unknown {
    const obj: any = {};
    message.name !== undefined && (obj.name = message.name);
    message.backupRetainDuration !== undefined && (obj.backupRetainDuration = message.backupRetainDuration
      ? Duration.toJSON(message.backupRetainDuration)
      : undefined);
    message.cronSchedule !== undefined && (obj.cronSchedule = message.cronSchedule);
    message.hookUrl !== undefined && (obj.hookUrl = message.hookUrl);
    return obj;
  },

  create(base?: DeepPartial<BackupSetting>): BackupSetting {
    return BackupSetting.fromPartial(base ?? {});
  },

  fromPartial(object: DeepPartial<BackupSetting>): BackupSetting {
    const message = createBaseBackupSetting();
    message.name = object.name ?? "";
    message.backupRetainDuration = (object.backupRetainDuration !== undefined && object.backupRetainDuration !== null)
      ? Duration.fromPartial(object.backupRetainDuration)
      : undefined;
    message.cronSchedule = object.cronSchedule ?? "";
    message.hookUrl = object.hookUrl ?? "";
    return message;
  },
};

function createBaseBackup(): Backup {
  return { name: "", createTime: undefined, updateTime: undefined, state: 0, backupType: 0, comment: "" };
}

export const Backup = {
  encode(message: Backup, writer: _m0.Writer = _m0.Writer.create()): _m0.Writer {
    if (message.name !== "") {
      writer.uint32(10).string(message.name);
    }
    if (message.createTime !== undefined) {
      Timestamp.encode(toTimestamp(message.createTime), writer.uint32(18).fork()).ldelim();
    }
    if (message.updateTime !== undefined) {
      Timestamp.encode(toTimestamp(message.updateTime), writer.uint32(26).fork()).ldelim();
    }
    if (message.state !== 0) {
      writer.uint32(32).int32(message.state);
    }
    if (message.backupType !== 0) {
      writer.uint32(40).int32(message.backupType);
    }
    if (message.comment !== "") {
      writer.uint32(50).string(message.comment);
    }
    return writer;
  },

  decode(input: _m0.Reader | Uint8Array, length?: number): Backup {
    const reader = input instanceof _m0.Reader ? input : _m0.Reader.create(input);
    let end = length === undefined ? reader.len : reader.pos + length;
    const message = createBaseBackup();
    while (reader.pos < end) {
      const tag = reader.uint32();
      switch (tag >>> 3) {
        case 1:
          if (tag !== 10) {
            break;
          }

          message.name = reader.string();
          continue;
        case 2:
          if (tag !== 18) {
            break;
          }

          message.createTime = fromTimestamp(Timestamp.decode(reader, reader.uint32()));
          continue;
        case 3:
          if (tag !== 26) {
            break;
          }

          message.updateTime = fromTimestamp(Timestamp.decode(reader, reader.uint32()));
          continue;
        case 4:
          if (tag !== 32) {
            break;
          }

          message.state = reader.int32() as any;
          continue;
        case 5:
          if (tag !== 40) {
            break;
          }

          message.backupType = reader.int32() as any;
          continue;
        case 6:
          if (tag !== 50) {
            break;
          }

          message.comment = reader.string();
          continue;
      }
      if ((tag & 7) === 4 || tag === 0) {
        break;
      }
      reader.skipType(tag & 7);
    }
    return message;
  },

  fromJSON(object: any): Backup {
    return {
      name: isSet(object.name) ? String(object.name) : "",
      createTime: isSet(object.createTime) ? fromJsonTimestamp(object.createTime) : undefined,
      updateTime: isSet(object.updateTime) ? fromJsonTimestamp(object.updateTime) : undefined,
      state: isSet(object.state) ? backup_BackupStateFromJSON(object.state) : 0,
      backupType: isSet(object.backupType) ? backup_BackupTypeFromJSON(object.backupType) : 0,
      comment: isSet(object.comment) ? String(object.comment) : "",
    };
  },

  toJSON(message: Backup): unknown {
    const obj: any = {};
    message.name !== undefined && (obj.name = message.name);
    message.createTime !== undefined && (obj.createTime = message.createTime.toISOString());
    message.updateTime !== undefined && (obj.updateTime = message.updateTime.toISOString());
    message.state !== undefined && (obj.state = backup_BackupStateToJSON(message.state));
    message.backupType !== undefined && (obj.backupType = backup_BackupTypeToJSON(message.backupType));
    message.comment !== undefined && (obj.comment = message.comment);
    return obj;
  },

  create(base?: DeepPartial<Backup>): Backup {
    return Backup.fromPartial(base ?? {});
  },

  fromPartial(object: DeepPartial<Backup>): Backup {
    const message = createBaseBackup();
    message.name = object.name ?? "";
    message.createTime = object.createTime ?? undefined;
    message.updateTime = object.updateTime ?? undefined;
    message.state = object.state ?? 0;
    message.backupType = object.backupType ?? 0;
    message.comment = object.comment ?? "";
    return message;
  },
};

function createBaseListSlowQueriesRequest(): ListSlowQueriesRequest {
  return { parent: "", filter: "", orderBy: "" };
}

export const ListSlowQueriesRequest = {
  encode(message: ListSlowQueriesRequest, writer: _m0.Writer = _m0.Writer.create()): _m0.Writer {
    if (message.parent !== "") {
      writer.uint32(10).string(message.parent);
    }
    if (message.filter !== "") {
      writer.uint32(18).string(message.filter);
    }
    if (message.orderBy !== "") {
      writer.uint32(26).string(message.orderBy);
    }
    return writer;
  },

  decode(input: _m0.Reader | Uint8Array, length?: number): ListSlowQueriesRequest {
    const reader = input instanceof _m0.Reader ? input : _m0.Reader.create(input);
    let end = length === undefined ? reader.len : reader.pos + length;
    const message = createBaseListSlowQueriesRequest();
    while (reader.pos < end) {
      const tag = reader.uint32();
      switch (tag >>> 3) {
        case 1:
          if (tag !== 10) {
            break;
          }

          message.parent = reader.string();
          continue;
        case 2:
          if (tag !== 18) {
            break;
          }

          message.filter = reader.string();
          continue;
        case 3:
          if (tag !== 26) {
            break;
          }

          message.orderBy = reader.string();
          continue;
      }
      if ((tag & 7) === 4 || tag === 0) {
        break;
      }
      reader.skipType(tag & 7);
    }
    return message;
  },

  fromJSON(object: any): ListSlowQueriesRequest {
    return {
      parent: isSet(object.parent) ? String(object.parent) : "",
      filter: isSet(object.filter) ? String(object.filter) : "",
      orderBy: isSet(object.orderBy) ? String(object.orderBy) : "",
    };
  },

  toJSON(message: ListSlowQueriesRequest): unknown {
    const obj: any = {};
    message.parent !== undefined && (obj.parent = message.parent);
    message.filter !== undefined && (obj.filter = message.filter);
    message.orderBy !== undefined && (obj.orderBy = message.orderBy);
    return obj;
  },

  create(base?: DeepPartial<ListSlowQueriesRequest>): ListSlowQueriesRequest {
    return ListSlowQueriesRequest.fromPartial(base ?? {});
  },

  fromPartial(object: DeepPartial<ListSlowQueriesRequest>): ListSlowQueriesRequest {
    const message = createBaseListSlowQueriesRequest();
    message.parent = object.parent ?? "";
    message.filter = object.filter ?? "";
    message.orderBy = object.orderBy ?? "";
    return message;
  },
};

function createBaseListSlowQueriesResponse(): ListSlowQueriesResponse {
  return { slowQueryLogs: [] };
}

export const ListSlowQueriesResponse = {
  encode(message: ListSlowQueriesResponse, writer: _m0.Writer = _m0.Writer.create()): _m0.Writer {
    for (const v of message.slowQueryLogs) {
      SlowQueryLog.encode(v!, writer.uint32(10).fork()).ldelim();
    }
    return writer;
  },

  decode(input: _m0.Reader | Uint8Array, length?: number): ListSlowQueriesResponse {
    const reader = input instanceof _m0.Reader ? input : _m0.Reader.create(input);
    let end = length === undefined ? reader.len : reader.pos + length;
    const message = createBaseListSlowQueriesResponse();
    while (reader.pos < end) {
      const tag = reader.uint32();
      switch (tag >>> 3) {
        case 1:
          if (tag !== 10) {
            break;
          }

          message.slowQueryLogs.push(SlowQueryLog.decode(reader, reader.uint32()));
          continue;
      }
      if ((tag & 7) === 4 || tag === 0) {
        break;
      }
      reader.skipType(tag & 7);
    }
    return message;
  },

  fromJSON(object: any): ListSlowQueriesResponse {
    return {
      slowQueryLogs: Array.isArray(object?.slowQueryLogs)
        ? object.slowQueryLogs.map((e: any) => SlowQueryLog.fromJSON(e))
        : [],
    };
  },

  toJSON(message: ListSlowQueriesResponse): unknown {
    const obj: any = {};
    if (message.slowQueryLogs) {
      obj.slowQueryLogs = message.slowQueryLogs.map((e) => e ? SlowQueryLog.toJSON(e) : undefined);
    } else {
      obj.slowQueryLogs = [];
    }
    return obj;
  },

  create(base?: DeepPartial<ListSlowQueriesResponse>): ListSlowQueriesResponse {
    return ListSlowQueriesResponse.fromPartial(base ?? {});
  },

  fromPartial(object: DeepPartial<ListSlowQueriesResponse>): ListSlowQueriesResponse {
    const message = createBaseListSlowQueriesResponse();
    message.slowQueryLogs = object.slowQueryLogs?.map((e) => SlowQueryLog.fromPartial(e)) || [];
    return message;
  },
};

function createBaseSlowQueryLog(): SlowQueryLog {
  return { resource: "", project: "", statistics: undefined };
}

export const SlowQueryLog = {
  encode(message: SlowQueryLog, writer: _m0.Writer = _m0.Writer.create()): _m0.Writer {
    if (message.resource !== "") {
      writer.uint32(10).string(message.resource);
    }
    if (message.project !== "") {
      writer.uint32(18).string(message.project);
    }
    if (message.statistics !== undefined) {
      SlowQueryStatistics.encode(message.statistics, writer.uint32(26).fork()).ldelim();
    }
    return writer;
  },

  decode(input: _m0.Reader | Uint8Array, length?: number): SlowQueryLog {
    const reader = input instanceof _m0.Reader ? input : _m0.Reader.create(input);
    let end = length === undefined ? reader.len : reader.pos + length;
    const message = createBaseSlowQueryLog();
    while (reader.pos < end) {
      const tag = reader.uint32();
      switch (tag >>> 3) {
        case 1:
          if (tag !== 10) {
            break;
          }

          message.resource = reader.string();
          continue;
        case 2:
          if (tag !== 18) {
            break;
          }

          message.project = reader.string();
          continue;
        case 3:
          if (tag !== 26) {
            break;
          }

          message.statistics = SlowQueryStatistics.decode(reader, reader.uint32());
          continue;
      }
      if ((tag & 7) === 4 || tag === 0) {
        break;
      }
      reader.skipType(tag & 7);
    }
    return message;
  },

  fromJSON(object: any): SlowQueryLog {
    return {
      resource: isSet(object.resource) ? String(object.resource) : "",
      project: isSet(object.project) ? String(object.project) : "",
      statistics: isSet(object.statistics) ? SlowQueryStatistics.fromJSON(object.statistics) : undefined,
    };
  },

  toJSON(message: SlowQueryLog): unknown {
    const obj: any = {};
    message.resource !== undefined && (obj.resource = message.resource);
    message.project !== undefined && (obj.project = message.project);
    message.statistics !== undefined &&
      (obj.statistics = message.statistics ? SlowQueryStatistics.toJSON(message.statistics) : undefined);
    return obj;
  },

  create(base?: DeepPartial<SlowQueryLog>): SlowQueryLog {
    return SlowQueryLog.fromPartial(base ?? {});
  },

  fromPartial(object: DeepPartial<SlowQueryLog>): SlowQueryLog {
    const message = createBaseSlowQueryLog();
    message.resource = object.resource ?? "";
    message.project = object.project ?? "";
    message.statistics = (object.statistics !== undefined && object.statistics !== null)
      ? SlowQueryStatistics.fromPartial(object.statistics)
      : undefined;
    return message;
  },
};

function createBaseSlowQueryStatistics(): SlowQueryStatistics {
  return {
    sqlFingerprint: "",
    count: 0,
    latestLogTime: undefined,
    averageQueryTime: undefined,
    maximumQueryTime: undefined,
    averageRowsSent: 0,
    maximumRowsSent: 0,
    averageRowsExamined: 0,
    maximumRowsExamined: 0,
    queryTimePercent: 0,
    countPercent: 0,
    samples: [],
  };
}

export const SlowQueryStatistics = {
  encode(message: SlowQueryStatistics, writer: _m0.Writer = _m0.Writer.create()): _m0.Writer {
    if (message.sqlFingerprint !== "") {
      writer.uint32(10).string(message.sqlFingerprint);
    }
    if (message.count !== 0) {
      writer.uint32(16).int64(message.count);
    }
    if (message.latestLogTime !== undefined) {
      Timestamp.encode(toTimestamp(message.latestLogTime), writer.uint32(26).fork()).ldelim();
    }
    if (message.averageQueryTime !== undefined) {
      Duration.encode(message.averageQueryTime, writer.uint32(34).fork()).ldelim();
    }
    if (message.maximumQueryTime !== undefined) {
      Duration.encode(message.maximumQueryTime, writer.uint32(42).fork()).ldelim();
    }
    if (message.averageRowsSent !== 0) {
      writer.uint32(48).int64(message.averageRowsSent);
    }
    if (message.maximumRowsSent !== 0) {
      writer.uint32(56).int64(message.maximumRowsSent);
    }
    if (message.averageRowsExamined !== 0) {
      writer.uint32(64).int64(message.averageRowsExamined);
    }
    if (message.maximumRowsExamined !== 0) {
      writer.uint32(72).int64(message.maximumRowsExamined);
    }
    if (message.queryTimePercent !== 0) {
      writer.uint32(81).double(message.queryTimePercent);
    }
    if (message.countPercent !== 0) {
      writer.uint32(89).double(message.countPercent);
    }
    for (const v of message.samples) {
      SlowQueryDetails.encode(v!, writer.uint32(98).fork()).ldelim();
    }
    return writer;
  },

  decode(input: _m0.Reader | Uint8Array, length?: number): SlowQueryStatistics {
    const reader = input instanceof _m0.Reader ? input : _m0.Reader.create(input);
    let end = length === undefined ? reader.len : reader.pos + length;
    const message = createBaseSlowQueryStatistics();
    while (reader.pos < end) {
      const tag = reader.uint32();
      switch (tag >>> 3) {
        case 1:
          if (tag !== 10) {
            break;
          }

          message.sqlFingerprint = reader.string();
          continue;
        case 2:
          if (tag !== 16) {
            break;
          }

          message.count = longToNumber(reader.int64() as Long);
          continue;
        case 3:
          if (tag !== 26) {
            break;
          }

          message.latestLogTime = fromTimestamp(Timestamp.decode(reader, reader.uint32()));
          continue;
        case 4:
          if (tag !== 34) {
            break;
          }

          message.averageQueryTime = Duration.decode(reader, reader.uint32());
          continue;
        case 5:
          if (tag !== 42) {
            break;
          }

          message.maximumQueryTime = Duration.decode(reader, reader.uint32());
          continue;
        case 6:
          if (tag !== 48) {
            break;
          }

          message.averageRowsSent = longToNumber(reader.int64() as Long);
          continue;
        case 7:
          if (tag !== 56) {
            break;
          }

          message.maximumRowsSent = longToNumber(reader.int64() as Long);
          continue;
        case 8:
          if (tag !== 64) {
            break;
          }

          message.averageRowsExamined = longToNumber(reader.int64() as Long);
          continue;
        case 9:
          if (tag !== 72) {
            break;
          }

          message.maximumRowsExamined = longToNumber(reader.int64() as Long);
          continue;
        case 10:
          if (tag !== 81) {
            break;
          }

          message.queryTimePercent = reader.double();
          continue;
        case 11:
          if (tag !== 89) {
            break;
          }

          message.countPercent = reader.double();
          continue;
        case 12:
          if (tag !== 98) {
            break;
          }

          message.samples.push(SlowQueryDetails.decode(reader, reader.uint32()));
          continue;
      }
      if ((tag & 7) === 4 || tag === 0) {
        break;
      }
      reader.skipType(tag & 7);
    }
    return message;
  },

  fromJSON(object: any): SlowQueryStatistics {
    return {
      sqlFingerprint: isSet(object.sqlFingerprint) ? String(object.sqlFingerprint) : "",
      count: isSet(object.count) ? Number(object.count) : 0,
      latestLogTime: isSet(object.latestLogTime) ? fromJsonTimestamp(object.latestLogTime) : undefined,
      averageQueryTime: isSet(object.averageQueryTime) ? Duration.fromJSON(object.averageQueryTime) : undefined,
      maximumQueryTime: isSet(object.maximumQueryTime) ? Duration.fromJSON(object.maximumQueryTime) : undefined,
      averageRowsSent: isSet(object.averageRowsSent) ? Number(object.averageRowsSent) : 0,
      maximumRowsSent: isSet(object.maximumRowsSent) ? Number(object.maximumRowsSent) : 0,
      averageRowsExamined: isSet(object.averageRowsExamined) ? Number(object.averageRowsExamined) : 0,
      maximumRowsExamined: isSet(object.maximumRowsExamined) ? Number(object.maximumRowsExamined) : 0,
      queryTimePercent: isSet(object.queryTimePercent) ? Number(object.queryTimePercent) : 0,
      countPercent: isSet(object.countPercent) ? Number(object.countPercent) : 0,
      samples: Array.isArray(object?.samples) ? object.samples.map((e: any) => SlowQueryDetails.fromJSON(e)) : [],
    };
  },

  toJSON(message: SlowQueryStatistics): unknown {
    const obj: any = {};
    message.sqlFingerprint !== undefined && (obj.sqlFingerprint = message.sqlFingerprint);
    message.count !== undefined && (obj.count = Math.round(message.count));
    message.latestLogTime !== undefined && (obj.latestLogTime = message.latestLogTime.toISOString());
    message.averageQueryTime !== undefined &&
      (obj.averageQueryTime = message.averageQueryTime ? Duration.toJSON(message.averageQueryTime) : undefined);
    message.maximumQueryTime !== undefined &&
      (obj.maximumQueryTime = message.maximumQueryTime ? Duration.toJSON(message.maximumQueryTime) : undefined);
    message.averageRowsSent !== undefined && (obj.averageRowsSent = Math.round(message.averageRowsSent));
    message.maximumRowsSent !== undefined && (obj.maximumRowsSent = Math.round(message.maximumRowsSent));
    message.averageRowsExamined !== undefined && (obj.averageRowsExamined = Math.round(message.averageRowsExamined));
    message.maximumRowsExamined !== undefined && (obj.maximumRowsExamined = Math.round(message.maximumRowsExamined));
    message.queryTimePercent !== undefined && (obj.queryTimePercent = message.queryTimePercent);
    message.countPercent !== undefined && (obj.countPercent = message.countPercent);
    if (message.samples) {
      obj.samples = message.samples.map((e) => e ? SlowQueryDetails.toJSON(e) : undefined);
    } else {
      obj.samples = [];
    }
    return obj;
  },

  create(base?: DeepPartial<SlowQueryStatistics>): SlowQueryStatistics {
    return SlowQueryStatistics.fromPartial(base ?? {});
  },

  fromPartial(object: DeepPartial<SlowQueryStatistics>): SlowQueryStatistics {
    const message = createBaseSlowQueryStatistics();
    message.sqlFingerprint = object.sqlFingerprint ?? "";
    message.count = object.count ?? 0;
    message.latestLogTime = object.latestLogTime ?? undefined;
    message.averageQueryTime = (object.averageQueryTime !== undefined && object.averageQueryTime !== null)
      ? Duration.fromPartial(object.averageQueryTime)
      : undefined;
    message.maximumQueryTime = (object.maximumQueryTime !== undefined && object.maximumQueryTime !== null)
      ? Duration.fromPartial(object.maximumQueryTime)
      : undefined;
    message.averageRowsSent = object.averageRowsSent ?? 0;
    message.maximumRowsSent = object.maximumRowsSent ?? 0;
    message.averageRowsExamined = object.averageRowsExamined ?? 0;
    message.maximumRowsExamined = object.maximumRowsExamined ?? 0;
    message.queryTimePercent = object.queryTimePercent ?? 0;
    message.countPercent = object.countPercent ?? 0;
    message.samples = object.samples?.map((e) => SlowQueryDetails.fromPartial(e)) || [];
    return message;
  },
};

function createBaseSlowQueryDetails(): SlowQueryDetails {
  return { startTime: undefined, queryTime: undefined, lockTime: undefined, rowsSent: 0, rowsExamined: 0, sqlText: "" };
}

export const SlowQueryDetails = {
  encode(message: SlowQueryDetails, writer: _m0.Writer = _m0.Writer.create()): _m0.Writer {
    if (message.startTime !== undefined) {
      Timestamp.encode(toTimestamp(message.startTime), writer.uint32(10).fork()).ldelim();
    }
    if (message.queryTime !== undefined) {
      Duration.encode(message.queryTime, writer.uint32(18).fork()).ldelim();
    }
    if (message.lockTime !== undefined) {
      Duration.encode(message.lockTime, writer.uint32(26).fork()).ldelim();
    }
    if (message.rowsSent !== 0) {
      writer.uint32(32).int64(message.rowsSent);
    }
    if (message.rowsExamined !== 0) {
      writer.uint32(40).int64(message.rowsExamined);
    }
    if (message.sqlText !== "") {
      writer.uint32(50).string(message.sqlText);
    }
    return writer;
  },

  decode(input: _m0.Reader | Uint8Array, length?: number): SlowQueryDetails {
    const reader = input instanceof _m0.Reader ? input : _m0.Reader.create(input);
    let end = length === undefined ? reader.len : reader.pos + length;
    const message = createBaseSlowQueryDetails();
    while (reader.pos < end) {
      const tag = reader.uint32();
      switch (tag >>> 3) {
        case 1:
          if (tag !== 10) {
            break;
          }

          message.startTime = fromTimestamp(Timestamp.decode(reader, reader.uint32()));
          continue;
        case 2:
          if (tag !== 18) {
            break;
          }

          message.queryTime = Duration.decode(reader, reader.uint32());
          continue;
        case 3:
          if (tag !== 26) {
            break;
          }

          message.lockTime = Duration.decode(reader, reader.uint32());
          continue;
        case 4:
          if (tag !== 32) {
            break;
          }

          message.rowsSent = longToNumber(reader.int64() as Long);
          continue;
        case 5:
          if (tag !== 40) {
            break;
          }

          message.rowsExamined = longToNumber(reader.int64() as Long);
          continue;
        case 6:
          if (tag !== 50) {
            break;
          }

          message.sqlText = reader.string();
          continue;
      }
      if ((tag & 7) === 4 || tag === 0) {
        break;
      }
      reader.skipType(tag & 7);
    }
    return message;
  },

  fromJSON(object: any): SlowQueryDetails {
    return {
      startTime: isSet(object.startTime) ? fromJsonTimestamp(object.startTime) : undefined,
      queryTime: isSet(object.queryTime) ? Duration.fromJSON(object.queryTime) : undefined,
      lockTime: isSet(object.lockTime) ? Duration.fromJSON(object.lockTime) : undefined,
      rowsSent: isSet(object.rowsSent) ? Number(object.rowsSent) : 0,
      rowsExamined: isSet(object.rowsExamined) ? Number(object.rowsExamined) : 0,
      sqlText: isSet(object.sqlText) ? String(object.sqlText) : "",
    };
  },

  toJSON(message: SlowQueryDetails): unknown {
    const obj: any = {};
    message.startTime !== undefined && (obj.startTime = message.startTime.toISOString());
    message.queryTime !== undefined &&
      (obj.queryTime = message.queryTime ? Duration.toJSON(message.queryTime) : undefined);
    message.lockTime !== undefined && (obj.lockTime = message.lockTime ? Duration.toJSON(message.lockTime) : undefined);
    message.rowsSent !== undefined && (obj.rowsSent = Math.round(message.rowsSent));
    message.rowsExamined !== undefined && (obj.rowsExamined = Math.round(message.rowsExamined));
    message.sqlText !== undefined && (obj.sqlText = message.sqlText);
    return obj;
  },

  create(base?: DeepPartial<SlowQueryDetails>): SlowQueryDetails {
    return SlowQueryDetails.fromPartial(base ?? {});
  },

  fromPartial(object: DeepPartial<SlowQueryDetails>): SlowQueryDetails {
    const message = createBaseSlowQueryDetails();
    message.startTime = object.startTime ?? undefined;
    message.queryTime = (object.queryTime !== undefined && object.queryTime !== null)
      ? Duration.fromPartial(object.queryTime)
      : undefined;
    message.lockTime = (object.lockTime !== undefined && object.lockTime !== null)
      ? Duration.fromPartial(object.lockTime)
      : undefined;
    message.rowsSent = object.rowsSent ?? 0;
    message.rowsExamined = object.rowsExamined ?? 0;
    message.sqlText = object.sqlText ?? "";
    return message;
  },
};

function createBaseListSecretsRequest(): ListSecretsRequest {
  return { parent: "", pageSize: 0, pageToken: "" };
}

export const ListSecretsRequest = {
  encode(message: ListSecretsRequest, writer: _m0.Writer = _m0.Writer.create()): _m0.Writer {
    if (message.parent !== "") {
      writer.uint32(10).string(message.parent);
    }
    if (message.pageSize !== 0) {
      writer.uint32(16).int32(message.pageSize);
    }
    if (message.pageToken !== "") {
      writer.uint32(26).string(message.pageToken);
    }
    return writer;
  },

  decode(input: _m0.Reader | Uint8Array, length?: number): ListSecretsRequest {
    const reader = input instanceof _m0.Reader ? input : _m0.Reader.create(input);
    let end = length === undefined ? reader.len : reader.pos + length;
    const message = createBaseListSecretsRequest();
    while (reader.pos < end) {
      const tag = reader.uint32();
      switch (tag >>> 3) {
        case 1:
          if (tag !== 10) {
            break;
          }

          message.parent = reader.string();
          continue;
        case 2:
          if (tag !== 16) {
            break;
          }

          message.pageSize = reader.int32();
          continue;
        case 3:
          if (tag !== 26) {
            break;
          }

          message.pageToken = reader.string();
          continue;
      }
      if ((tag & 7) === 4 || tag === 0) {
        break;
      }
      reader.skipType(tag & 7);
    }
    return message;
  },

  fromJSON(object: any): ListSecretsRequest {
    return {
      parent: isSet(object.parent) ? String(object.parent) : "",
      pageSize: isSet(object.pageSize) ? Number(object.pageSize) : 0,
      pageToken: isSet(object.pageToken) ? String(object.pageToken) : "",
    };
  },

  toJSON(message: ListSecretsRequest): unknown {
    const obj: any = {};
    message.parent !== undefined && (obj.parent = message.parent);
    message.pageSize !== undefined && (obj.pageSize = Math.round(message.pageSize));
    message.pageToken !== undefined && (obj.pageToken = message.pageToken);
    return obj;
  },

  create(base?: DeepPartial<ListSecretsRequest>): ListSecretsRequest {
    return ListSecretsRequest.fromPartial(base ?? {});
  },

  fromPartial(object: DeepPartial<ListSecretsRequest>): ListSecretsRequest {
    const message = createBaseListSecretsRequest();
    message.parent = object.parent ?? "";
    message.pageSize = object.pageSize ?? 0;
    message.pageToken = object.pageToken ?? "";
    return message;
  },
};

function createBaseListSecretsResponse(): ListSecretsResponse {
  return { secrets: [], nextPageToken: "" };
}

export const ListSecretsResponse = {
  encode(message: ListSecretsResponse, writer: _m0.Writer = _m0.Writer.create()): _m0.Writer {
    for (const v of message.secrets) {
      Secret.encode(v!, writer.uint32(10).fork()).ldelim();
    }
    if (message.nextPageToken !== "") {
      writer.uint32(18).string(message.nextPageToken);
    }
    return writer;
  },

  decode(input: _m0.Reader | Uint8Array, length?: number): ListSecretsResponse {
    const reader = input instanceof _m0.Reader ? input : _m0.Reader.create(input);
    let end = length === undefined ? reader.len : reader.pos + length;
    const message = createBaseListSecretsResponse();
    while (reader.pos < end) {
      const tag = reader.uint32();
      switch (tag >>> 3) {
        case 1:
          if (tag !== 10) {
            break;
          }

          message.secrets.push(Secret.decode(reader, reader.uint32()));
          continue;
        case 2:
          if (tag !== 18) {
            break;
          }

          message.nextPageToken = reader.string();
          continue;
      }
      if ((tag & 7) === 4 || tag === 0) {
        break;
      }
      reader.skipType(tag & 7);
    }
    return message;
  },

  fromJSON(object: any): ListSecretsResponse {
    return {
      secrets: Array.isArray(object?.secrets) ? object.secrets.map((e: any) => Secret.fromJSON(e)) : [],
      nextPageToken: isSet(object.nextPageToken) ? String(object.nextPageToken) : "",
    };
  },

  toJSON(message: ListSecretsResponse): unknown {
    const obj: any = {};
    if (message.secrets) {
      obj.secrets = message.secrets.map((e) => e ? Secret.toJSON(e) : undefined);
    } else {
      obj.secrets = [];
    }
    message.nextPageToken !== undefined && (obj.nextPageToken = message.nextPageToken);
    return obj;
  },

  create(base?: DeepPartial<ListSecretsResponse>): ListSecretsResponse {
    return ListSecretsResponse.fromPartial(base ?? {});
  },

  fromPartial(object: DeepPartial<ListSecretsResponse>): ListSecretsResponse {
    const message = createBaseListSecretsResponse();
    message.secrets = object.secrets?.map((e) => Secret.fromPartial(e)) || [];
    message.nextPageToken = object.nextPageToken ?? "";
    return message;
  },
};

function createBaseUpdateSecretRequest(): UpdateSecretRequest {
  return { secret: undefined, updateMask: undefined, allowMissing: false };
}

export const UpdateSecretRequest = {
  encode(message: UpdateSecretRequest, writer: _m0.Writer = _m0.Writer.create()): _m0.Writer {
    if (message.secret !== undefined) {
      Secret.encode(message.secret, writer.uint32(10).fork()).ldelim();
    }
    if (message.updateMask !== undefined) {
      FieldMask.encode(FieldMask.wrap(message.updateMask), writer.uint32(18).fork()).ldelim();
    }
    if (message.allowMissing === true) {
      writer.uint32(24).bool(message.allowMissing);
    }
    return writer;
  },

  decode(input: _m0.Reader | Uint8Array, length?: number): UpdateSecretRequest {
    const reader = input instanceof _m0.Reader ? input : _m0.Reader.create(input);
    let end = length === undefined ? reader.len : reader.pos + length;
    const message = createBaseUpdateSecretRequest();
    while (reader.pos < end) {
      const tag = reader.uint32();
      switch (tag >>> 3) {
        case 1:
          if (tag !== 10) {
            break;
          }

          message.secret = Secret.decode(reader, reader.uint32());
          continue;
        case 2:
          if (tag !== 18) {
            break;
          }

          message.updateMask = FieldMask.unwrap(FieldMask.decode(reader, reader.uint32()));
          continue;
        case 3:
          if (tag !== 24) {
            break;
          }

          message.allowMissing = reader.bool();
          continue;
      }
      if ((tag & 7) === 4 || tag === 0) {
        break;
      }
      reader.skipType(tag & 7);
    }
    return message;
  },

  fromJSON(object: any): UpdateSecretRequest {
    return {
      secret: isSet(object.secret) ? Secret.fromJSON(object.secret) : undefined,
      updateMask: isSet(object.updateMask) ? FieldMask.unwrap(FieldMask.fromJSON(object.updateMask)) : undefined,
      allowMissing: isSet(object.allowMissing) ? Boolean(object.allowMissing) : false,
    };
  },

  toJSON(message: UpdateSecretRequest): unknown {
    const obj: any = {};
    message.secret !== undefined && (obj.secret = message.secret ? Secret.toJSON(message.secret) : undefined);
    message.updateMask !== undefined && (obj.updateMask = FieldMask.toJSON(FieldMask.wrap(message.updateMask)));
    message.allowMissing !== undefined && (obj.allowMissing = message.allowMissing);
    return obj;
  },

  create(base?: DeepPartial<UpdateSecretRequest>): UpdateSecretRequest {
    return UpdateSecretRequest.fromPartial(base ?? {});
  },

  fromPartial(object: DeepPartial<UpdateSecretRequest>): UpdateSecretRequest {
    const message = createBaseUpdateSecretRequest();
    message.secret = (object.secret !== undefined && object.secret !== null)
      ? Secret.fromPartial(object.secret)
      : undefined;
    message.updateMask = object.updateMask ?? undefined;
    message.allowMissing = object.allowMissing ?? false;
    return message;
  },
};

function createBaseDeleteSecretRequest(): DeleteSecretRequest {
  return { name: "" };
}

export const DeleteSecretRequest = {
  encode(message: DeleteSecretRequest, writer: _m0.Writer = _m0.Writer.create()): _m0.Writer {
    if (message.name !== "") {
      writer.uint32(10).string(message.name);
    }
    return writer;
  },

  decode(input: _m0.Reader | Uint8Array, length?: number): DeleteSecretRequest {
    const reader = input instanceof _m0.Reader ? input : _m0.Reader.create(input);
    let end = length === undefined ? reader.len : reader.pos + length;
    const message = createBaseDeleteSecretRequest();
    while (reader.pos < end) {
      const tag = reader.uint32();
      switch (tag >>> 3) {
        case 1:
          if (tag !== 10) {
            break;
          }

          message.name = reader.string();
          continue;
      }
      if ((tag & 7) === 4 || tag === 0) {
        break;
      }
      reader.skipType(tag & 7);
    }
    return message;
  },

  fromJSON(object: any): DeleteSecretRequest {
    return { name: isSet(object.name) ? String(object.name) : "" };
  },

  toJSON(message: DeleteSecretRequest): unknown {
    const obj: any = {};
    message.name !== undefined && (obj.name = message.name);
    return obj;
  },

  create(base?: DeepPartial<DeleteSecretRequest>): DeleteSecretRequest {
    return DeleteSecretRequest.fromPartial(base ?? {});
  },

  fromPartial(object: DeepPartial<DeleteSecretRequest>): DeleteSecretRequest {
    const message = createBaseDeleteSecretRequest();
    message.name = object.name ?? "";
    return message;
  },
};

function createBaseSecret(): Secret {
  return { name: "", createdTime: undefined, updatedTime: undefined, value: "", description: "" };
}

export const Secret = {
  encode(message: Secret, writer: _m0.Writer = _m0.Writer.create()): _m0.Writer {
    if (message.name !== "") {
      writer.uint32(10).string(message.name);
    }
    if (message.createdTime !== undefined) {
      Timestamp.encode(toTimestamp(message.createdTime), writer.uint32(18).fork()).ldelim();
    }
    if (message.updatedTime !== undefined) {
      Timestamp.encode(toTimestamp(message.updatedTime), writer.uint32(26).fork()).ldelim();
    }
    if (message.value !== "") {
      writer.uint32(34).string(message.value);
    }
    if (message.description !== "") {
      writer.uint32(42).string(message.description);
    }
    return writer;
  },

  decode(input: _m0.Reader | Uint8Array, length?: number): Secret {
    const reader = input instanceof _m0.Reader ? input : _m0.Reader.create(input);
    let end = length === undefined ? reader.len : reader.pos + length;
    const message = createBaseSecret();
    while (reader.pos < end) {
      const tag = reader.uint32();
      switch (tag >>> 3) {
        case 1:
          if (tag !== 10) {
            break;
          }

          message.name = reader.string();
          continue;
        case 2:
          if (tag !== 18) {
            break;
          }

          message.createdTime = fromTimestamp(Timestamp.decode(reader, reader.uint32()));
          continue;
        case 3:
          if (tag !== 26) {
            break;
          }

          message.updatedTime = fromTimestamp(Timestamp.decode(reader, reader.uint32()));
          continue;
        case 4:
          if (tag !== 34) {
            break;
          }

          message.value = reader.string();
          continue;
        case 5:
          if (tag !== 42) {
            break;
          }

          message.description = reader.string();
          continue;
      }
      if ((tag & 7) === 4 || tag === 0) {
        break;
      }
      reader.skipType(tag & 7);
    }
    return message;
  },

  fromJSON(object: any): Secret {
    return {
      name: isSet(object.name) ? String(object.name) : "",
      createdTime: isSet(object.createdTime) ? fromJsonTimestamp(object.createdTime) : undefined,
      updatedTime: isSet(object.updatedTime) ? fromJsonTimestamp(object.updatedTime) : undefined,
      value: isSet(object.value) ? String(object.value) : "",
      description: isSet(object.description) ? String(object.description) : "",
    };
  },

  toJSON(message: Secret): unknown {
    const obj: any = {};
    message.name !== undefined && (obj.name = message.name);
    message.createdTime !== undefined && (obj.createdTime = message.createdTime.toISOString());
    message.updatedTime !== undefined && (obj.updatedTime = message.updatedTime.toISOString());
    message.value !== undefined && (obj.value = message.value);
    message.description !== undefined && (obj.description = message.description);
    return obj;
  },

  create(base?: DeepPartial<Secret>): Secret {
    return Secret.fromPartial(base ?? {});
  },

  fromPartial(object: DeepPartial<Secret>): Secret {
    const message = createBaseSecret();
    message.name = object.name ?? "";
    message.createdTime = object.createdTime ?? undefined;
    message.updatedTime = object.updatedTime ?? undefined;
    message.value = object.value ?? "";
    message.description = object.description ?? "";
    return message;
  },
};

function createBaseAdviseIndexRequest(): AdviseIndexRequest {
  return { parent: "", statement: "" };
}

export const AdviseIndexRequest = {
  encode(message: AdviseIndexRequest, writer: _m0.Writer = _m0.Writer.create()): _m0.Writer {
    if (message.parent !== "") {
      writer.uint32(10).string(message.parent);
    }
    if (message.statement !== "") {
      writer.uint32(18).string(message.statement);
    }
    return writer;
  },

  decode(input: _m0.Reader | Uint8Array, length?: number): AdviseIndexRequest {
    const reader = input instanceof _m0.Reader ? input : _m0.Reader.create(input);
    let end = length === undefined ? reader.len : reader.pos + length;
    const message = createBaseAdviseIndexRequest();
    while (reader.pos < end) {
      const tag = reader.uint32();
      switch (tag >>> 3) {
        case 1:
<<<<<<< HEAD
          if (tag != 10) {
=======
          if (tag !== 10) {
>>>>>>> 1902d19b
            break;
          }

          message.parent = reader.string();
          continue;
        case 2:
<<<<<<< HEAD
          if (tag != 18) {
=======
          if (tag !== 18) {
>>>>>>> 1902d19b
            break;
          }

          message.statement = reader.string();
          continue;
      }
<<<<<<< HEAD
      if ((tag & 7) == 4 || tag == 0) {
=======
      if ((tag & 7) === 4 || tag === 0) {
>>>>>>> 1902d19b
        break;
      }
      reader.skipType(tag & 7);
    }
    return message;
  },

  fromJSON(object: any): AdviseIndexRequest {
    return {
      parent: isSet(object.parent) ? String(object.parent) : "",
      statement: isSet(object.statement) ? String(object.statement) : "",
    };
  },

  toJSON(message: AdviseIndexRequest): unknown {
    const obj: any = {};
    message.parent !== undefined && (obj.parent = message.parent);
    message.statement !== undefined && (obj.statement = message.statement);
    return obj;
  },

  create(base?: DeepPartial<AdviseIndexRequest>): AdviseIndexRequest {
    return AdviseIndexRequest.fromPartial(base ?? {});
  },

  fromPartial(object: DeepPartial<AdviseIndexRequest>): AdviseIndexRequest {
    const message = createBaseAdviseIndexRequest();
    message.parent = object.parent ?? "";
    message.statement = object.statement ?? "";
    return message;
  },
};

function createBaseAdviseIndexResponse(): AdviseIndexResponse {
  return { currentIndex: "", suggestion: "", createIndexStatement: "" };
}

export const AdviseIndexResponse = {
  encode(message: AdviseIndexResponse, writer: _m0.Writer = _m0.Writer.create()): _m0.Writer {
    if (message.currentIndex !== "") {
      writer.uint32(10).string(message.currentIndex);
    }
    if (message.suggestion !== "") {
      writer.uint32(18).string(message.suggestion);
    }
    if (message.createIndexStatement !== "") {
      writer.uint32(26).string(message.createIndexStatement);
    }
    return writer;
  },

  decode(input: _m0.Reader | Uint8Array, length?: number): AdviseIndexResponse {
    const reader = input instanceof _m0.Reader ? input : _m0.Reader.create(input);
    let end = length === undefined ? reader.len : reader.pos + length;
    const message = createBaseAdviseIndexResponse();
    while (reader.pos < end) {
      const tag = reader.uint32();
      switch (tag >>> 3) {
        case 1:
<<<<<<< HEAD
          if (tag != 10) {
=======
          if (tag !== 10) {
>>>>>>> 1902d19b
            break;
          }

          message.currentIndex = reader.string();
          continue;
        case 2:
<<<<<<< HEAD
          if (tag != 18) {
=======
          if (tag !== 18) {
>>>>>>> 1902d19b
            break;
          }

          message.suggestion = reader.string();
          continue;
        case 3:
<<<<<<< HEAD
          if (tag != 26) {
=======
          if (tag !== 26) {
>>>>>>> 1902d19b
            break;
          }

          message.createIndexStatement = reader.string();
          continue;
      }
<<<<<<< HEAD
      if ((tag & 7) == 4 || tag == 0) {
=======
      if ((tag & 7) === 4 || tag === 0) {
>>>>>>> 1902d19b
        break;
      }
      reader.skipType(tag & 7);
    }
    return message;
  },

  fromJSON(object: any): AdviseIndexResponse {
    return {
      currentIndex: isSet(object.currentIndex) ? String(object.currentIndex) : "",
      suggestion: isSet(object.suggestion) ? String(object.suggestion) : "",
      createIndexStatement: isSet(object.createIndexStatement) ? String(object.createIndexStatement) : "",
    };
  },

  toJSON(message: AdviseIndexResponse): unknown {
    const obj: any = {};
    message.currentIndex !== undefined && (obj.currentIndex = message.currentIndex);
    message.suggestion !== undefined && (obj.suggestion = message.suggestion);
    message.createIndexStatement !== undefined && (obj.createIndexStatement = message.createIndexStatement);
    return obj;
  },

  create(base?: DeepPartial<AdviseIndexResponse>): AdviseIndexResponse {
    return AdviseIndexResponse.fromPartial(base ?? {});
  },

  fromPartial(object: DeepPartial<AdviseIndexResponse>): AdviseIndexResponse {
    const message = createBaseAdviseIndexResponse();
    message.currentIndex = object.currentIndex ?? "";
    message.suggestion = object.suggestion ?? "";
    message.createIndexStatement = object.createIndexStatement ?? "";
    return message;
  },
};

export type DatabaseServiceDefinition = typeof DatabaseServiceDefinition;
export const DatabaseServiceDefinition = {
  name: "DatabaseService",
  fullName: "bytebase.v1.DatabaseService",
  methods: {
    getDatabase: {
      name: "GetDatabase",
      requestType: GetDatabaseRequest,
      requestStream: false,
      responseType: Database,
      responseStream: false,
      options: {
        _unknownFields: {
          8410: [new Uint8Array([4, 110, 97, 109, 101])],
          578365826: [
            new Uint8Array([
              51,
              18,
              49,
              47,
              118,
              49,
              47,
              123,
              110,
              97,
              109,
              101,
              61,
              101,
              110,
              118,
              105,
              114,
              111,
              110,
              109,
              101,
              110,
              116,
              115,
              47,
              42,
              47,
              105,
              110,
              115,
              116,
              97,
              110,
              99,
              101,
              115,
              47,
              42,
              47,
              100,
              97,
              116,
              97,
              98,
              97,
              115,
              101,
              115,
              47,
              42,
              125,
            ]),
          ],
        },
      },
    },
    listDatabases: {
      name: "ListDatabases",
      requestType: ListDatabasesRequest,
      requestStream: false,
      responseType: ListDatabasesResponse,
      responseStream: false,
      options: {
        _unknownFields: {
          8410: [new Uint8Array([0])],
          578365826: [
            new Uint8Array([
              51,
              18,
              49,
              47,
              118,
              49,
              47,
              123,
              112,
              97,
              114,
              101,
              110,
              116,
              61,
              101,
              110,
              118,
              105,
              114,
              111,
              110,
              109,
              101,
              110,
              116,
              115,
              47,
              42,
              47,
              105,
              110,
              115,
              116,
              97,
              110,
              99,
              101,
              115,
              47,
              42,
              125,
              47,
              100,
              97,
              116,
              97,
              98,
              97,
              115,
              101,
              115,
            ]),
          ],
        },
      },
    },
    updateDatabase: {
      name: "UpdateDatabase",
      requestType: UpdateDatabaseRequest,
      requestStream: false,
      responseType: Database,
      responseStream: false,
      options: {
        _unknownFields: {
          8410: [
            new Uint8Array([
              20,
              100,
              97,
              116,
              97,
              98,
              97,
              115,
              101,
              44,
              117,
              112,
              100,
              97,
              116,
              101,
              95,
              109,
              97,
              115,
              107,
            ]),
          ],
          578365826: [
            new Uint8Array([
              70,
              58,
              8,
              100,
              97,
              116,
              97,
              98,
              97,
              115,
              101,
              50,
              58,
              47,
              118,
              49,
              47,
              123,
              100,
              97,
              116,
              97,
              98,
              97,
              115,
              101,
              46,
              110,
              97,
              109,
              101,
              61,
              101,
              110,
              118,
              105,
              114,
              111,
              110,
              109,
              101,
              110,
              116,
              115,
              47,
              42,
              47,
              105,
              110,
              115,
              116,
              97,
              110,
              99,
              101,
              115,
              47,
              42,
              47,
              100,
              97,
              116,
              97,
              98,
              97,
              115,
              101,
              115,
              47,
              42,
              125,
            ]),
          ],
        },
      },
    },
    batchUpdateDatabases: {
      name: "BatchUpdateDatabases",
      requestType: BatchUpdateDatabasesRequest,
      requestStream: false,
      responseType: BatchUpdateDatabasesResponse,
      responseStream: false,
      options: {
        _unknownFields: {
          578365826: [
            new Uint8Array([
              66,
              58,
              1,
              42,
              34,
              61,
              47,
              118,
              49,
              47,
              123,
              112,
              97,
              114,
              101,
              110,
              116,
              61,
              101,
              110,
              118,
              105,
              114,
              111,
              110,
              109,
              101,
              110,
              116,
              115,
              47,
              42,
              47,
              105,
              110,
              115,
              116,
              97,
              110,
              99,
              101,
              115,
              47,
              42,
              125,
              47,
              100,
              97,
              116,
              97,
              98,
              97,
              115,
              101,
              115,
              58,
              98,
              97,
              116,
              99,
              104,
              85,
              112,
              100,
              97,
              116,
              101,
            ]),
          ],
        },
      },
    },
    getDatabaseMetadata: {
      name: "GetDatabaseMetadata",
      requestType: GetDatabaseMetadataRequest,
      requestStream: false,
      responseType: DatabaseMetadata,
      responseStream: false,
      options: {
        _unknownFields: {
          578365826: [
            new Uint8Array([
              60,
              18,
              58,
              47,
              118,
              49,
              47,
              123,
              110,
              97,
              109,
              101,
              61,
              101,
              110,
              118,
              105,
              114,
              111,
              110,
              109,
              101,
              110,
              116,
              115,
              47,
              42,
              47,
              105,
              110,
              115,
              116,
              97,
              110,
              99,
              101,
              115,
              47,
              42,
              47,
              100,
              97,
              116,
              97,
              98,
              97,
              115,
              101,
              115,
              47,
              42,
              47,
              109,
              101,
              116,
              97,
              100,
              97,
              116,
              97,
              125,
            ]),
          ],
        },
      },
    },
    getDatabaseSchema: {
      name: "GetDatabaseSchema",
      requestType: GetDatabaseSchemaRequest,
      requestStream: false,
      responseType: DatabaseSchema,
      responseStream: false,
      options: {
        _unknownFields: {
          578365826: [
            new Uint8Array([
              58,
              18,
              56,
              47,
              118,
              49,
              47,
              123,
              110,
              97,
              109,
              101,
              61,
              101,
              110,
              118,
              105,
              114,
              111,
              110,
              109,
              101,
              110,
              116,
              115,
              47,
              42,
              47,
              105,
              110,
              115,
              116,
              97,
              110,
              99,
              101,
              115,
              47,
              42,
              47,
              100,
              97,
              116,
              97,
              98,
              97,
              115,
              101,
              115,
              47,
              42,
              47,
              115,
              99,
              104,
              101,
              109,
              97,
              125,
            ]),
          ],
        },
      },
    },
    getBackupSetting: {
      name: "GetBackupSetting",
      requestType: GetBackupSettingRequest,
      requestStream: false,
      responseType: BackupSetting,
      responseStream: false,
      options: {
        _unknownFields: {
          578365826: [
            new Uint8Array([
              65,
              18,
              63,
              47,
              118,
              49,
              47,
              123,
              110,
              97,
              109,
              101,
              61,
              101,
              110,
              118,
              105,
              114,
              111,
              110,
              109,
              101,
              110,
              116,
              115,
              47,
              42,
              47,
              105,
              110,
              115,
              116,
              97,
              110,
              99,
              101,
              115,
              47,
              42,
              47,
              100,
              97,
              116,
              97,
              98,
              97,
              115,
              101,
              115,
              47,
              42,
              47,
              98,
              97,
              99,
              107,
              117,
              112,
              83,
              101,
              116,
              116,
              105,
              110,
              103,
              125,
            ]),
          ],
        },
      },
    },
    updateBackupSetting: {
      name: "UpdateBackupSetting",
      requestType: UpdateBackupSettingRequest,
      requestStream: false,
      responseType: BackupSetting,
      responseStream: false,
      options: {
        _unknownFields: {
          578365826: [
            new Uint8Array([
              82,
              58,
              7,
              115,
              101,
              116,
              116,
              105,
              110,
              103,
              50,
              71,
              47,
              118,
              49,
              47,
              123,
              115,
              101,
              116,
              116,
              105,
              110,
              103,
              46,
              110,
              97,
              109,
              101,
              61,
              101,
              110,
              118,
              105,
              114,
              111,
              110,
              109,
              101,
              110,
              116,
              115,
              47,
              42,
              47,
              105,
              110,
              115,
              116,
              97,
              110,
              99,
              101,
              115,
              47,
              42,
              47,
              100,
              97,
              116,
              97,
              98,
              97,
              115,
              101,
              115,
              47,
              42,
              47,
              98,
              97,
              99,
              107,
              117,
              112,
              83,
              101,
              116,
              116,
              105,
              110,
              103,
              125,
            ]),
          ],
        },
      },
    },
    createBackup: {
      name: "CreateBackup",
      requestType: CreateBackupRequest,
      requestStream: false,
      responseType: Backup,
      responseStream: false,
      options: {
        _unknownFields: {
          578365826: [
            new Uint8Array([
              69,
              58,
              6,
              98,
              97,
              99,
              107,
              117,
              112,
              34,
              59,
              47,
              118,
              49,
              47,
              123,
              112,
              97,
              114,
              101,
              110,
              116,
              61,
              101,
              110,
              118,
              105,
              114,
              111,
              110,
              109,
              101,
              110,
              116,
              115,
              47,
              42,
              47,
              105,
              110,
              115,
              116,
              97,
              110,
              99,
              101,
              115,
              47,
              42,
              47,
              100,
              97,
              116,
              97,
              98,
              97,
              115,
              101,
              115,
              47,
              42,
              125,
              47,
              98,
              97,
              99,
              107,
              117,
              112,
              115,
            ]),
          ],
        },
      },
    },
    listBackup: {
      name: "ListBackup",
      requestType: ListBackupRequest,
      requestStream: false,
      responseType: ListBackupResponse,
      responseStream: false,
      options: {
        _unknownFields: {
          8410: [new Uint8Array([6, 112, 97, 114, 101, 110, 116])],
          578365826: [
            new Uint8Array([
              61,
              18,
              59,
              47,
              118,
              49,
              47,
              123,
              112,
              97,
              114,
              101,
              110,
              116,
              61,
              101,
              110,
              118,
              105,
              114,
              111,
              110,
              109,
              101,
              110,
              116,
              115,
              47,
              42,
              47,
              105,
              110,
              115,
              116,
              97,
              110,
              99,
              101,
              115,
              47,
              42,
              47,
              100,
              97,
              116,
              97,
              98,
              97,
              115,
              101,
              115,
              47,
              42,
              125,
              47,
              98,
              97,
              99,
              107,
              117,
              112,
              115,
            ]),
          ],
        },
      },
    },
    listSlowQueries: {
      name: "ListSlowQueries",
      requestType: ListSlowQueriesRequest,
      requestStream: false,
      responseType: ListSlowQueriesResponse,
      responseStream: false,
      options: {
        _unknownFields: {
          8410: [new Uint8Array([6, 112, 97, 114, 101, 110, 116])],
          578365826: [
            new Uint8Array([
              65,
              18,
              63,
              47,
              118,
              49,
              47,
              123,
              112,
              97,
              114,
              101,
              110,
              116,
              61,
              101,
              110,
              118,
              105,
              114,
              111,
              110,
              109,
              101,
              110,
              116,
              115,
              47,
              42,
              47,
              105,
              110,
              115,
              116,
              97,
              110,
              99,
              101,
              115,
              47,
              42,
              47,
              100,
              97,
              116,
              97,
              98,
              97,
              115,
              101,
              115,
              47,
              42,
              125,
              47,
              115,
              108,
              111,
              119,
              81,
              117,
              101,
              114,
              105,
              101,
              115,
            ]),
          ],
        },
      },
    },
    listSecrets: {
      name: "ListSecrets",
      requestType: ListSecretsRequest,
      requestStream: false,
      responseType: ListSecretsResponse,
      responseStream: false,
      options: {
        _unknownFields: {
          8410: [new Uint8Array([6, 112, 97, 114, 101, 110, 116])],
          578365826: [
            new Uint8Array([
              61,
              18,
              59,
              47,
              118,
              49,
              47,
              123,
              112,
              97,
              114,
              101,
              110,
              116,
              61,
              101,
              110,
              118,
              105,
              114,
              111,
              110,
              109,
              101,
              110,
              116,
              115,
              47,
              42,
              47,
              105,
              110,
              115,
              116,
              97,
              110,
              99,
              101,
              115,
              47,
              42,
              47,
              100,
              97,
              116,
              97,
              98,
              97,
              115,
              101,
              115,
              47,
              42,
              125,
              47,
              115,
              101,
              99,
              114,
              101,
              116,
              115,
            ]),
          ],
        },
      },
    },
    updateSecret: {
      name: "UpdateSecret",
      requestType: UpdateSecretRequest,
      requestStream: false,
      responseType: Secret,
      responseStream: false,
      options: {
        _unknownFields: {
          578365826: [
            new Uint8Array([
              76,
              58,
              6,
              115,
              101,
              99,
              114,
              101,
              116,
              50,
              66,
              47,
              118,
              49,
              47,
              123,
              115,
              101,
              99,
              114,
              101,
              116,
              46,
              110,
              97,
              109,
              101,
              61,
              101,
              110,
              118,
              105,
              114,
              111,
              110,
              109,
              101,
              110,
              116,
              115,
              47,
              42,
              47,
              105,
              110,
              115,
              116,
              97,
              110,
              99,
              101,
              115,
              47,
              42,
              47,
              100,
              97,
              116,
              97,
              98,
              97,
              115,
              101,
              115,
              47,
              42,
              47,
              115,
              101,
              99,
              114,
              101,
              116,
              115,
              47,
              42,
              125,
            ]),
          ],
        },
      },
    },
    deleteSecret: {
      name: "DeleteSecret",
      requestType: DeleteSecretRequest,
      requestStream: false,
      responseType: Empty,
      responseStream: false,
      options: {
        _unknownFields: {
          578365826: [
            new Uint8Array([
              61,
              42,
              59,
              47,
              118,
              49,
              47,
              123,
              110,
              97,
              109,
              101,
              61,
              101,
              110,
              118,
              105,
              114,
              111,
              110,
              109,
              101,
              110,
              116,
              115,
              47,
              42,
              47,
              105,
              110,
              115,
              116,
              97,
              110,
              99,
              101,
              115,
              47,
              42,
              47,
              100,
              97,
              116,
              97,
              98,
              97,
              115,
              101,
              115,
              47,
              42,
              47,
              115,
              101,
              99,
              114,
              101,
              116,
              115,
              47,
              42,
              125,
            ]),
          ],
        },
      },
    },
    adviseIndex: {
      name: "AdviseIndex",
      requestType: AdviseIndexRequest,
      requestStream: false,
      responseType: AdviseIndexResponse,
      responseStream: false,
      options: {
        _unknownFields: {
          8410: [new Uint8Array([6, 112, 97, 114, 101, 110, 116])],
          578365826: [
            new Uint8Array([
              65,
              34,
              63,
              47,
              118,
              49,
              47,
              123,
              112,
              97,
              114,
              101,
              110,
              116,
              61,
              101,
              110,
              118,
              105,
              114,
              111,
              110,
              109,
              101,
              110,
              116,
              115,
              47,
              42,
              47,
              105,
              110,
              115,
              116,
              97,
              110,
              99,
              101,
              115,
              47,
              42,
              47,
              100,
              97,
              116,
              97,
              98,
              97,
              115,
              101,
              115,
              47,
              42,
              125,
              58,
              97,
              100,
              118,
              105,
              115,
              101,
              73,
              110,
              100,
              101,
              120,
            ]),
          ],
        },
      },
    },
  },
} as const;

export interface DatabaseServiceImplementation<CallContextExt = {}> {
  getDatabase(request: GetDatabaseRequest, context: CallContext & CallContextExt): Promise<DeepPartial<Database>>;
  listDatabases(
    request: ListDatabasesRequest,
    context: CallContext & CallContextExt,
  ): Promise<DeepPartial<ListDatabasesResponse>>;
  updateDatabase(request: UpdateDatabaseRequest, context: CallContext & CallContextExt): Promise<DeepPartial<Database>>;
  batchUpdateDatabases(
    request: BatchUpdateDatabasesRequest,
    context: CallContext & CallContextExt,
  ): Promise<DeepPartial<BatchUpdateDatabasesResponse>>;
  getDatabaseMetadata(
    request: GetDatabaseMetadataRequest,
    context: CallContext & CallContextExt,
  ): Promise<DeepPartial<DatabaseMetadata>>;
  getDatabaseSchema(
    request: GetDatabaseSchemaRequest,
    context: CallContext & CallContextExt,
  ): Promise<DeepPartial<DatabaseSchema>>;
  getBackupSetting(
    request: GetBackupSettingRequest,
    context: CallContext & CallContextExt,
  ): Promise<DeepPartial<BackupSetting>>;
  updateBackupSetting(
    request: UpdateBackupSettingRequest,
    context: CallContext & CallContextExt,
  ): Promise<DeepPartial<BackupSetting>>;
  createBackup(request: CreateBackupRequest, context: CallContext & CallContextExt): Promise<DeepPartial<Backup>>;
  listBackup(
    request: ListBackupRequest,
    context: CallContext & CallContextExt,
  ): Promise<DeepPartial<ListBackupResponse>>;
  listSlowQueries(
    request: ListSlowQueriesRequest,
    context: CallContext & CallContextExt,
  ): Promise<DeepPartial<ListSlowQueriesResponse>>;
  listSecrets(
    request: ListSecretsRequest,
    context: CallContext & CallContextExt,
  ): Promise<DeepPartial<ListSecretsResponse>>;
  updateSecret(request: UpdateSecretRequest, context: CallContext & CallContextExt): Promise<DeepPartial<Secret>>;
  deleteSecret(request: DeleteSecretRequest, context: CallContext & CallContextExt): Promise<DeepPartial<Empty>>;
  adviseIndex(
    request: AdviseIndexRequest,
    context: CallContext & CallContextExt,
  ): Promise<DeepPartial<AdviseIndexResponse>>;
}

export interface DatabaseServiceClient<CallOptionsExt = {}> {
  getDatabase(request: DeepPartial<GetDatabaseRequest>, options?: CallOptions & CallOptionsExt): Promise<Database>;
  listDatabases(
    request: DeepPartial<ListDatabasesRequest>,
    options?: CallOptions & CallOptionsExt,
  ): Promise<ListDatabasesResponse>;
  updateDatabase(
    request: DeepPartial<UpdateDatabaseRequest>,
    options?: CallOptions & CallOptionsExt,
  ): Promise<Database>;
  batchUpdateDatabases(
    request: DeepPartial<BatchUpdateDatabasesRequest>,
    options?: CallOptions & CallOptionsExt,
  ): Promise<BatchUpdateDatabasesResponse>;
  getDatabaseMetadata(
    request: DeepPartial<GetDatabaseMetadataRequest>,
    options?: CallOptions & CallOptionsExt,
  ): Promise<DatabaseMetadata>;
  getDatabaseSchema(
    request: DeepPartial<GetDatabaseSchemaRequest>,
    options?: CallOptions & CallOptionsExt,
  ): Promise<DatabaseSchema>;
  getBackupSetting(
    request: DeepPartial<GetBackupSettingRequest>,
    options?: CallOptions & CallOptionsExt,
  ): Promise<BackupSetting>;
  updateBackupSetting(
    request: DeepPartial<UpdateBackupSettingRequest>,
    options?: CallOptions & CallOptionsExt,
  ): Promise<BackupSetting>;
  createBackup(request: DeepPartial<CreateBackupRequest>, options?: CallOptions & CallOptionsExt): Promise<Backup>;
  listBackup(
    request: DeepPartial<ListBackupRequest>,
    options?: CallOptions & CallOptionsExt,
  ): Promise<ListBackupResponse>;
  listSlowQueries(
    request: DeepPartial<ListSlowQueriesRequest>,
    options?: CallOptions & CallOptionsExt,
  ): Promise<ListSlowQueriesResponse>;
  listSecrets(
    request: DeepPartial<ListSecretsRequest>,
    options?: CallOptions & CallOptionsExt,
  ): Promise<ListSecretsResponse>;
  updateSecret(request: DeepPartial<UpdateSecretRequest>, options?: CallOptions & CallOptionsExt): Promise<Secret>;
  deleteSecret(request: DeepPartial<DeleteSecretRequest>, options?: CallOptions & CallOptionsExt): Promise<Empty>;
  adviseIndex(
    request: DeepPartial<AdviseIndexRequest>,
    options?: CallOptions & CallOptionsExt,
  ): Promise<AdviseIndexResponse>;
}

declare var self: any | undefined;
declare var window: any | undefined;
declare var global: any | undefined;
var tsProtoGlobalThis: any = (() => {
  if (typeof globalThis !== "undefined") {
    return globalThis;
  }
  if (typeof self !== "undefined") {
    return self;
  }
  if (typeof window !== "undefined") {
    return window;
  }
  if (typeof global !== "undefined") {
    return global;
  }
  throw "Unable to locate global object";
})();

type Builtin = Date | Function | Uint8Array | string | number | boolean | undefined;

export type DeepPartial<T> = T extends Builtin ? T
  : T extends Array<infer U> ? Array<DeepPartial<U>> : T extends ReadonlyArray<infer U> ? ReadonlyArray<DeepPartial<U>>
  : T extends {} ? { [K in keyof T]?: DeepPartial<T[K]> }
  : Partial<T>;

function toTimestamp(date: Date): Timestamp {
  const seconds = date.getTime() / 1_000;
  const nanos = (date.getTime() % 1_000) * 1_000_000;
  return { seconds, nanos };
}

function fromTimestamp(t: Timestamp): Date {
  let millis = t.seconds * 1_000;
  millis += t.nanos / 1_000_000;
  return new Date(millis);
}

function fromJsonTimestamp(o: any): Date {
  if (o instanceof Date) {
    return o;
  } else if (typeof o === "string") {
    return new Date(o);
  } else {
    return fromTimestamp(Timestamp.fromJSON(o));
  }
}

function longToNumber(long: Long): number {
  if (long.gt(Number.MAX_SAFE_INTEGER)) {
    throw new tsProtoGlobalThis.Error("Value is larger than Number.MAX_SAFE_INTEGER");
  }
  return long.toNumber();
}

// If you get a compile-error about 'Constructor<Long> and ... have no overlap',
// add '--ts_proto_opt=esModuleInterop=true' as a flag when calling 'protoc'.
if (_m0.util.Long !== Long) {
  _m0.util.Long = Long as any;
  _m0.configure();
}

function isObject(value: any): boolean {
  return typeof value === "object" && value !== null;
}

function isSet(value: any): boolean {
  return value !== null && value !== undefined;
}<|MERGE_RESOLUTION|>--- conflicted
+++ resolved
@@ -4395,33 +4395,21 @@
       const tag = reader.uint32();
       switch (tag >>> 3) {
         case 1:
-<<<<<<< HEAD
-          if (tag != 10) {
-=======
           if (tag !== 10) {
->>>>>>> 1902d19b
             break;
           }
 
           message.parent = reader.string();
           continue;
         case 2:
-<<<<<<< HEAD
-          if (tag != 18) {
-=======
           if (tag !== 18) {
->>>>>>> 1902d19b
             break;
           }
 
           message.statement = reader.string();
           continue;
       }
-<<<<<<< HEAD
-      if ((tag & 7) == 4 || tag == 0) {
-=======
       if ((tag & 7) === 4 || tag === 0) {
->>>>>>> 1902d19b
         break;
       }
       reader.skipType(tag & 7);
@@ -4481,44 +4469,28 @@
       const tag = reader.uint32();
       switch (tag >>> 3) {
         case 1:
-<<<<<<< HEAD
-          if (tag != 10) {
-=======
           if (tag !== 10) {
->>>>>>> 1902d19b
             break;
           }
 
           message.currentIndex = reader.string();
           continue;
         case 2:
-<<<<<<< HEAD
-          if (tag != 18) {
-=======
           if (tag !== 18) {
->>>>>>> 1902d19b
             break;
           }
 
           message.suggestion = reader.string();
           continue;
         case 3:
-<<<<<<< HEAD
-          if (tag != 26) {
-=======
           if (tag !== 26) {
->>>>>>> 1902d19b
             break;
           }
 
           message.createIndexStatement = reader.string();
           continue;
       }
-<<<<<<< HEAD
-      if ((tag & 7) == 4 || tag == 0) {
-=======
       if ((tag & 7) === 4 || tag === 0) {
->>>>>>> 1902d19b
         break;
       }
       reader.skipType(tag & 7);
